@prefix rdfs: <http://www.w3.org/2000/01/rdf-schema#>.
@prefix owl: <http://www.w3.org/2002/07/owl#>.
@prefix xsd: <http://www.w3.org/2001/XMLSchema#>.
# @prefix skos: <http://www.w3.org/2004/02/skos/core#>.
# @prefix dct: <http://purl.org/dc/terms/>.
# @prefix geo: <http://www.w3.org/2003/01/geo/wgs84_pos#>.
# @prefix foaf: <http://xmlns.com/foaf/0.1/>.
@prefix unicore: <http://purl.uniprot.org/core/>.
# @prefix cidoc: <http://www.cidoc-crm.org/cidoc-crm/>.
# @prefix frbroo: <http://iflastandards.info/ns/fr/frbr/frbroo/>.
#@prefix event: <http://www.knora.org/ontology/event#>.
@prefix text: <http://www.knora.org/ontology/text#>.
@prefix knora-base: <http://www.knora.org/ontology/knora-base#>.
# @prefix salsah-gui: <http://www.knora.org/ontology/salsah-gui#>.
@prefix : <http://www.knora.org/ontology/human#>.

<http://www.knora.org/ontology/human>
	a owl:Ontology.
#	dct:title "An ontology about human"@en;
#	dct:description """Formal description of a human, general subclasses, related classes and properties."""@en;
#	dct:creator "Hans Cools, software developer, NIE, Basel University, Switzerland"@en.

#
# CLASSES
#

:Human
	a owl:Class; # , unicore:Taxon;
	rdfs:label "human"@en, "Mensch"@de, "homme"@fr;
	rdfs:comment """Member of the subspecies Homo sapiens sapiens."""@en;
#	skos:note """A human lives but is not necessarily born; one can speak about a human embryo or foetus.""";
	unicore:scientificName """Homo sapiens sapiens"""@en;
	unicore:rank unicore:Subspecies;
	rdfs:subClassOf knora-base:Resource, <http://purl.uniprot.org/taxonomy/9606>. # rdfs:subClassOf foaf:Agent, species Homo sapiens, agent:Agent

:Person
	a owl:Class;
	rdfs:label "person"@en, "Person"@de, "personne"@fr, "persona"@it;
	rdfs:comment """A real born living human."""@en;
#	skos:note """A foaf:Person class member is born, but can be alive or dead, real or imaginary. In this more restricted meaning a person can do things during life and can be talked about after dead, having done things during life. An imaginary person is a thing that can have every conceivable property, very unlike a real person."""@en;
	rdfs:subClassOf :Human, knora-base:Resource, [ # rdfs:subClassOf frbroo:F10_Person, foaf:Person
#		a owl:Restriction; owl:onProperty :hasBiologicalGender; owl:someValuesFrom :BiologicalGender], [
		a owl:Restriction; owl:onProperty :hasBiologicalGender; owl:maxCardinality "1"^^xsd:nonNegativeInteger], [
		a owl:Restriction; owl:onProperty :hasBiologicalGenderValue; owl:maxCardinality "1"^^xsd:nonNegativeInteger], [
		a owl:Restriction; owl:onProperty :hasName; owl:minCardinality "0"^^xsd:nonNegativeInteger], [
		a owl:Restriction; owl:onProperty :hasFamilyName; owl:minCardinality "0"^^xsd:nonNegativeInteger], [
		a owl:Restriction; owl:onProperty :hasGivenName; owl:minCardinality "0"^^xsd:nonNegativeInteger], [
		a owl:Restriction; owl:onProperty :hasPreferredName; owl:minCardinality "0"^^xsd:nonNegativeInteger], [
		a owl:Restriction; owl:onProperty :hasAlias; owl:minCardinality "0"^^xsd:nonNegativeInteger], [
		a owl:Restriction; owl:onProperty :hasBirthDate; owl:minCardinality "0"^^xsd:nonNegativeInteger], [
		a owl:Restriction; owl:onProperty :hasDeathDate; owl:minCardinality "0"^^xsd:nonNegativeInteger], [
		a owl:Restriction; owl:onProperty :hasDescription; owl:minCardinality "0"^^xsd:nonNegativeInteger], [
#		a owl:Restriction; owl:onProperty :hasRole; owl:someValuesFrom :Role], [
		a owl:Restriction; owl:onProperty :hasRole; owl:minCardinality "0"^^xsd:nonNegativeInteger], [
		a owl:Restriction; owl:onProperty :hasRoleValue; owl:minCardinality "0"^^xsd:nonNegativeInteger], [
		a owl:Restriction; owl:onProperty :hasFloruit; owl:minCardinality "0"^^xsd:nonNegativeInteger], [
		a owl:Restriction; owl:onProperty :hasFloruitValue; owl:minCardinality "0"^^xsd:nonNegativeInteger].

:PersonLike # can also be :Fantasy
	a owl:Class;
	rdfs:label "person-like resource"@en;
	rdfs:comment """Person like resource having additional non-human features."""@en;
#	skos:note """E.g. Jesus is for a believer a person having also non-human features, i.e. he is in the intersection of :Person and :PersonLike."""@en;
#	OR has this kind of stuff be left out of modeling altogether?
#	rdfs:isDefinedBy <http://www.knora.org/ontology/human#>.
	rdfs:subClassOf :Person.

<<<<<<< HEAD
=======
:NameObject # part of DB PL: RCS_AUTHORS - NAME
	a owl:Class;
	rdfs:label "name object";
	rdfs:comment "Name of a person, as an object.";
#	skos:note """Enabling speaking about a name as object, not as literal."""@en;
#	skos:note """Further restriction given along specific law; e.g. a person can have name legally changed, thus can have only 1 simultaneously."""@en;
	rdfs:subClassOf text:Name. # SCO text:TextObject SCO knora-base:TextValue

:FamilyNameObject
	a owl:Class;
	rdfs:label "family name object";
	rdfs:comment "Name of a person, as an object, from one or both parents.";
#	skos:note """Enabling speaking about a family name as object, not as literal."""@en;
#	skos:note """Further restriction given along specific law; e.g. a person can have name legally changed, thus can have only 1 simultaneously."""@en;
	rdfs:subClassOf :Name. # SCO text:TextObject SCO knora-base:TextValue

:GivenName
	a owl:Class;
	rdfs:label "given name object";
	rdfs:comment "Name, as an object, given to a person, usually by one or both parents.";
#	skos:note """Enabling speaking about a given name as object, not as literal."""@en;
#	skos:note """Further restriction given along specific law; e.g. a person can have name legally changed, thus can have only 1 simultaneously."""@en;
	rdfs:subClassOf :Name. # SCO text:TextObject SCO knora-base:TextValue

:Description # part of DB PL: RCS_AUTHORS - NOTES
	a owl:Class;
	rdfs:label "description object";
	rdfs:comment "Description of a person, as an object.";
#	skos:note """Enabling speaking about a person description as object, not as literal."""@en;
	rdfs:subClassOf text:Description. # SCO text:TextObject SCO knora-base:TextValue
#	add person as described object

>>>>>>> 4e149904
:Action
	a owl:Class;
	rdfs:label "action"@en;
	rdfs:comment """Action with at least one human as agent."""@en;
	rdfs:subClassOf knora-base:Resource. #  subClassOf event:Action

:Life
	a owl:Class;
	rdfs:label "person's life"@en;
	rdfs:comment """Life of a human from birth until death."""@en;
	rdfs:comment """Considered as an action wherein a person is an agent."""@en;
#	skos:note """No satisfying biological description of onset of a human life."""@en;
	rdfs:subClassOf knora-base:Resource. # event:Action, event:Existence

:BiologicalGender
	a owl:Class;
	rdfs:label "biological gender"@en;
	rdfs:comment """Biological gender of a human."""@en;
	rdfs:subClassOf knora-base:Resource.
#	owl:disjointUnionOf (:FemaleGender :IntersexualGender :MaleGender).

:FemaleGender
	a owl:Class;
	rdfs:label "female"@en;
	rdfs:comment """Being of a human female gender."""@en;
#	rdfs:isDefinedBy <http://www.nie-ine.ch/ontology/human#>;
	rdfs:subClassOf :BiologicalGender.

:MaleGender
	a owl:Class;
	rdfs:label "male"@en;
	rdfs:comment """Being of a human male gender."""@en;
#	skos:note """In adulthood producing spermatozoa for fertilizing female ova."""@en;
#	rdfs:isDefinedBy <http://www.nie-ine.ch/ontology/human#>;
	rdfs:subClassOf :BiologicalGender.

:Role
	a owl:Class;
	rdfs:label "role"@en;
	rdfs:comment """A role a person has as a social entity."""@en;
	rdfs:subClassOf knora-base:Resource. # , [
#		a owl:Restriction; owl:onProperty agent:roleOf; owl:allValuesFrom :Person].

:Occupation
	a owl:Class;
	rdfs:label "occupation"@en;
	rdfs:comment """Action serving as a person's regular source of livelihood."""@en;
	rdfs:subClassOf knora-base:Resource. # SCO event:Action.

:OccupationalRole
	a owl:Class;
	rdfs:label "occupational role"@en;
	rdfs:comment """Role of a person in an occupation."""@en;
	rdfs:subClassOf :Role.

:Floruit # to do: move to agent
	a owl:Class;
	rdfs:label "floruit"@en;
	rdfs:comment """Period during which a person lived or a school or movement was most active or flourishing."""@en;
	rdfs:subClassOf knora-base:Resource. # SCO event:Action.

:Creation # to do: add person
	a owl:Class;
	rdfs:label "creation"@en;
	rdfs:comment """Something created by a person."""@en;
	rdfs:subClassOf knora-base:Resource, [ # cidoc:E71_Man-Made_Thing
		a owl:Restriction; owl:onProperty :hasCreationDate; owl:minCardinality "0"^^xsd:nonNegativeInteger].

#
# PROPERTIES
#

:actsIn
	a owl:ObjectProperty;
	rdfs:label "person acts in"@en;
	rdfs:comment """Relating a person to an action s/he is in."""@en;
	rdfs:subPropertyOf knora-base:hasLinkTo; # SPO agent:actsIn
	knora-base:subjectClassConstraint :Person;
	knora-base:objectClassConstraint :Action.

:actsInValue
	a owl:ObjectProperty;
	rdfs:label "person acts in, as statement"@en;
	rdfs:comment """Relating a person to a reification statement of the relation between the person and an action s/he is in."""@en;
	rdfs:subPropertyOf knora-base:hasLinkToValue;
	knora-base:subjectClassConstraint :Person;
	knora-base:objectClassConstraint knora-base:LinkValue.

:hasLife
	a owl:ObjectProperty;
	rdfs:label "person has life"@en;
	rdfs:comment """Relating a person to her/his life."""@en;
	rdfs:subPropertyOf :actsIn;
	knora-base:subjectClassConstraint :Person;
	knora-base:objectClassConstraint :Life.

:hasLifeValue
	a owl:ObjectProperty;
	rdfs:label "person has life, as statement"@en;
	rdfs:comment """Relating a person to a reification statement of the relation between the person and her/his life."""@en;
	rdfs:subPropertyOf :actsInStatement;
	knora-base:subjectClassConstraint :Person;
	knora-base:objectClassConstraint knora-base:LinkValue.

:hasBiologicalGender
	a owl:ObjectProperty;
	rdfs:label "has biological gender"@en;
	rdfs:comment """Relating a human to a biological gender."""@en;
	rdfs:subPropertyOf knora-base:hasLinkTo;
	knora-base:subjectClassConstraint :Human;
	knora-base:objectClassConstraint :BiologicalGender.

:hasBiologicalGenderValue
	a owl:ObjectProperty;
	rdfs:label "person has biological gender, as statement"@en;
	rdfs:comment """Relating a person to a reification statement of the relation between the person and her/his biological gender."""@en;
	rdfs:subPropertyOf knora-base:hasLinkToValue;
	knora-base:subjectClassConstraint :Person;
	knora-base:objectClassConstraint knora-base:LinkValue.

:hasBirthDate
	a owl:ObjectProperty;
	rdfs:label "has birth date"@en;
	rdfs:comment """Relating a person to her/his date of birth as object."""@en;
#	skos:note """It is possible to find different birth dates in different historical sources; an overall certainty period can be calculated."""@en;
	rdfs:subPropertyOf knora-base:hasValue;
	knora-base:subjectClassConstraint :Person;
	knora-base:objectClassConstraint knora-base:DateValue.
<<<<<<< HEAD
=======


>>>>>>> 4e149904

:hasDeathDate
	a owl:ObjectProperty;
	rdfs:label "has death date"@en;
	rdfs:comment """Relating a person to her/his date of death as object."""@en;
#	skos:note """It is possible to find different death dates in different historical sources; an overall certainty period can be calculated."""@en;
	rdfs:subPropertyOf knora-base:hasValue;
	knora-base:subjectClassConstraint :Person;
	knora-base:objectClassConstraint knora-base:DateValue.

:hasName
	a owl:ObjectProperty;
	rdfs:label "has name";
	rdfs:comment """Relating a person to her/his name as object."""@en;
	rdfs:subPropertyOf text:hasName;
	knora-base:subjectClassConstraint :Person;
<<<<<<< HEAD
	knora-base:objectClassConstraint knora-base:TextValue.
=======
	knora-base:objectClassConstraint :Name.
>>>>>>> 4e149904

:hasFamilyName
	a owl:ObjectProperty;
	rdfs:label "has family name";
	rdfs:comment """Relating a person to her/his family name as object."""@en;
#	skos:note """Further restriction given along specific law; e.g. a person can have her/his family name legally changed."""@en;
	rdfs:subPropertyOf :hasName;
<<<<<<< HEAD
	knora-base:subjectClassConstraint :Person; 
	knora-base:objectClassConstraint knora-base:TextValue.
=======
	knora-base:subjectClassConstraint :Person;
	knora-base:objectClassConstraint :FamilyName.
>>>>>>> 4e149904

:hasGivenName
	a owl:ObjectProperty;
	rdfs:label "has given name";
	rdfs:comment """Relating a person to her/his given name as object."""@en;
#	skos:note """Further restriction given along specific law; e.g. a person can have her/his given name legally changed."""@en;
	rdfs:subPropertyOf :hasName;
	knora-base:subjectClassConstraint :Person;
	knora-base:objectClassConstraint knora-base:TextValue.

:hasPreferredName
	a owl:ObjectProperty;
	rdfs:label "has preferred name";
	rdfs:comment """Relating a person to her/his preferred name as object."""@en;
	rdfs:subPropertyOf text:hasPreferredName;
	knora-base:subjectClassConstraint :Person;
	knora-base:objectClassConstraint knora-base:TextValue.

:hasAlias
	a owl:ObjectProperty;
	rdfs:label "has alias";
	rdfs:comment """Relating a person to an alias as object."""@en;
	rdfs:subPropertyOf text:hasAlias;
	knora-base:subjectClassConstraint :Person;
	knora-base:objectClassConstraint knora-base:TextValue.

:hasDescription
	a owl:ObjectProperty;
	rdfs:label "has description"@en;
	rdfs:comment """Relating a person to a description as object."""@en;
	rdfs:subPropertyOf text:hasDescription;
	knora-base:subjectClassConstraint :Person;
	knora-base:objectClassConstraint knora-base:TextValue.

:hasRole
	a owl:ObjectProperty;
	rdfs:label "has role"@en, "hat Rolle"@de;
	rdfs:comment """Relating a person to a role."""@en;
	rdfs:subPropertyOf knora-base:hasLinkTo;
	knora-base:subjectClassConstraint :Person;
	knora-base:objectClassConstraint :Role.

:hasRoleValue
	a owl:ObjectProperty;
	rdfs:label "has role, as statement"@en, "Person hat Rolle, als Aussage"@de;
	rdfs:comment """Relating a person to a reification statement of the relation between the person and a role."""@en;
	rdfs:subPropertyOf knora-base:hasLinkToValue;
	knora-base:subjectClassConstraint :Person;
	knora-base:objectClassConstraint knora-base:LinkValue.

:hasOccupationalRole
	a owl:ObjectProperty;
	rdfs:label "has occupational role"@en;
	rdfs:comment """Relating a person to an actual occupational role."""@en;
	rdfs:subPropertyOf :hasRole;
	knora-base:subjectClassConstraint :Person;
	knora-base:objectClassConstraint :OccupationalRole.

:hasOccupationalRoleValue
	a owl:ObjectProperty;
	rdfs:label "has occupational role, as statement"@en;
	rdfs:comment """Relating a person to a reification statement of the relation between the person and an occupational role."""@en;
	rdfs:subPropertyOf :hasRoleStatement;
	knora-base:subjectClassConstraint :Person;
	knora-base:objectClassConstraint knora-base:LinkValue.

:hasFloruit
	a owl:ObjectProperty;
	rdfs:label "has floruit"@en;
	rdfs:comment """Relating a person to her/his floruit."""@en;
	rdfs:subPropertyOf :actsIn;
	knora-base:subjectClassConstraint :Person;
	knora-base:objectClassConstraint :Floruit.

:hasFloruitValue
	a owl:ObjectProperty;
	rdfs:label "has floruit, as statement"@en;
	rdfs:comment """Relating a person to a reification statement of the relation between the person and her/his floruit."""@en;
	rdfs:subPropertyOf :actsInValue;
	knora-base:subjectClassConstraint :Person;
	knora-base:objectClassConstraint knora-base:LinkValue.

:hasCreationDate
	a owl:ObjectProperty;
	rdfs:label "has creation date"@en;
	rdfs:comment "Relating a creation by a person to the date it was created on."@en;
	rdfs:subPropertyOf knora-base:hasValue;
	knora-base:subjectClassConstraint :Creation;
	knora-base:objectClassConstraint knora-base:DateValue.<|MERGE_RESOLUTION|>--- conflicted
+++ resolved
@@ -65,41 +65,6 @@
 #	rdfs:isDefinedBy <http://www.knora.org/ontology/human#>.
 	rdfs:subClassOf :Person.
 
-<<<<<<< HEAD
-=======
-:NameObject # part of DB PL: RCS_AUTHORS - NAME
-	a owl:Class;
-	rdfs:label "name object";
-	rdfs:comment "Name of a person, as an object.";
-#	skos:note """Enabling speaking about a name as object, not as literal."""@en;
-#	skos:note """Further restriction given along specific law; e.g. a person can have name legally changed, thus can have only 1 simultaneously."""@en;
-	rdfs:subClassOf text:Name. # SCO text:TextObject SCO knora-base:TextValue
-
-:FamilyNameObject
-	a owl:Class;
-	rdfs:label "family name object";
-	rdfs:comment "Name of a person, as an object, from one or both parents.";
-#	skos:note """Enabling speaking about a family name as object, not as literal."""@en;
-#	skos:note """Further restriction given along specific law; e.g. a person can have name legally changed, thus can have only 1 simultaneously."""@en;
-	rdfs:subClassOf :Name. # SCO text:TextObject SCO knora-base:TextValue
-
-:GivenName
-	a owl:Class;
-	rdfs:label "given name object";
-	rdfs:comment "Name, as an object, given to a person, usually by one or both parents.";
-#	skos:note """Enabling speaking about a given name as object, not as literal."""@en;
-#	skos:note """Further restriction given along specific law; e.g. a person can have name legally changed, thus can have only 1 simultaneously."""@en;
-	rdfs:subClassOf :Name. # SCO text:TextObject SCO knora-base:TextValue
-
-:Description # part of DB PL: RCS_AUTHORS - NOTES
-	a owl:Class;
-	rdfs:label "description object";
-	rdfs:comment "Description of a person, as an object.";
-#	skos:note """Enabling speaking about a person description as object, not as literal."""@en;
-	rdfs:subClassOf text:Description. # SCO text:TextObject SCO knora-base:TextValue
-#	add person as described object
-
->>>>>>> 4e149904
 :Action
 	a owl:Class;
 	rdfs:label "action"@en;
@@ -228,11 +193,6 @@
 	rdfs:subPropertyOf knora-base:hasValue;
 	knora-base:subjectClassConstraint :Person;
 	knora-base:objectClassConstraint knora-base:DateValue.
-<<<<<<< HEAD
-=======
-
-
->>>>>>> 4e149904
 
 :hasDeathDate
 	a owl:ObjectProperty;
@@ -249,11 +209,7 @@
 	rdfs:comment """Relating a person to her/his name as object."""@en;
 	rdfs:subPropertyOf text:hasName;
 	knora-base:subjectClassConstraint :Person;
-<<<<<<< HEAD
-	knora-base:objectClassConstraint knora-base:TextValue.
-=======
-	knora-base:objectClassConstraint :Name.
->>>>>>> 4e149904
+	knora-base:objectClassConstraint knora-base:TextValue.
 
 :hasFamilyName
 	a owl:ObjectProperty;
@@ -261,13 +217,8 @@
 	rdfs:comment """Relating a person to her/his family name as object."""@en;
 #	skos:note """Further restriction given along specific law; e.g. a person can have her/his family name legally changed."""@en;
 	rdfs:subPropertyOf :hasName;
-<<<<<<< HEAD
 	knora-base:subjectClassConstraint :Person; 
 	knora-base:objectClassConstraint knora-base:TextValue.
-=======
-	knora-base:subjectClassConstraint :Person;
-	knora-base:objectClassConstraint :FamilyName.
->>>>>>> 4e149904
 
 :hasGivenName
 	a owl:ObjectProperty;
