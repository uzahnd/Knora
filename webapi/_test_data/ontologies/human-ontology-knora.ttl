--- conflicted
+++ resolved
@@ -39,11 +39,7 @@
 	rdfs:comment """A real born living human."""@en;
 #	skos:note """A foaf:Person class member is born, but can be alive or dead, real or imaginary. In this more restricted meaning a person can do things during life and can be talked about after dead, having done things during life. An imaginary person is a thing that can have every conceivable property, very unlike a real person."""@en;
 	rdfs:subClassOf human:Human, [ # rdfs:subClassOf frbroo:F10_Person, foaf:Person
-<<<<<<< HEAD
-#		a owl:Restriction; owl:onProperty human:hasBiologicalGender; owl:someValuesFrom human:BiologicalGender], [
-=======
 #		a owl:Restriction; owl:onProperty :hasBiologicalGender; owl:someValuesFrom :BiologicalGender], [
->>>>>>> 32f0543f
 		a owl:Restriction; owl:onProperty human:hasBiologicalGender; owl:maxCardinality "1"^^xsd:nonNegativeInteger], [
 		a owl:Restriction; owl:onProperty human:hasBiologicalGenderValue; owl:maxCardinality "1"^^xsd:nonNegativeInteger], [
 		a owl:Restriction; owl:onProperty human:hasName; owl:minCardinality "0"^^xsd:nonNegativeInteger], [
@@ -54,21 +50,13 @@
 		a owl:Restriction; owl:onProperty human:hasBirthDate; owl:minCardinality "0"^^xsd:nonNegativeInteger], [
 		a owl:Restriction; owl:onProperty human:hasDeathDate; owl:minCardinality "0"^^xsd:nonNegativeInteger], [
 		a owl:Restriction; owl:onProperty human:hasDescription; owl:minCardinality "0"^^xsd:nonNegativeInteger], [
-<<<<<<< HEAD
-#		a owl:Restriction; owl:onProperty human:hasRole; owl:someValuesFrom human:Role], [
-=======
-#		a owl:Restriction; owl:onProperty human:hasRole; owl:someValuesFrom :Role], [
->>>>>>> 32f0543f
+#		a owl:Restriction; owl:onProperty :hasRole; owl:someValuesFrom :Role], [
 		a owl:Restriction; owl:onProperty human:hasRole; owl:minCardinality "0"^^xsd:nonNegativeInteger], [
 		a owl:Restriction; owl:onProperty human:hasRoleValue; owl:minCardinality "0"^^xsd:nonNegativeInteger], [
 		a owl:Restriction; owl:onProperty human:hasFloruit; owl:minCardinality "0"^^xsd:nonNegativeInteger], [
 		a owl:Restriction; owl:onProperty human:hasFloruitValue; owl:minCardinality "0"^^xsd:nonNegativeInteger].
 
-<<<<<<< HEAD
-human:PersonLike # can also be human:Fantasy
-=======
 human:PersonLike # can also be :Fantasy
->>>>>>> 32f0543f
 	a owl:Class;
 	rdfs:label "person-like resource"@en, "Person-ähnliche Entität"@en;
 	rdfs:comment """Person like resource having additional non-human features."""@en;
