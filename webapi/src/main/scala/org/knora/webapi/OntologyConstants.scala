/*
 * Copyright © 2015 Lukas Rosenthaler, Benjamin Geer, Ivan Subotic,
 * Tobias Schweizer, André Kilchenmann, and André Fatton.
 *
 * This file is part of Knora.
 *
 * Knora is free software: you can redistribute it and/or modify
 * it under the terms of the GNU Affero General Public License as published
 * by the Free Software Foundation, either version 3 of the License, or
 * (at your option) any later version.
 *
 * Knora is distributed in the hope that it will be useful,
 * but WITHOUT ANY WARRANTY; without even the implied warranty of
 * MERCHANTABILITY or FITNESS FOR A PARTICULAR PURPOSE.  See the
 * GNU Affero General Public License for more details.
 *
 * You should have received a copy of the GNU Affero General Public
 * License along with Knora.  If not, see <http://www.gnu.org/licenses/>.
 */

package org.knora.webapi

/**
  * Contains string constants for IRIs from ontologies used by the application.
  */
object OntologyConstants {

    object Rdf {
        val Type = "http://www.w3.org/1999/02/22-rdf-syntax-ns#type"
        val Subject = "http://www.w3.org/1999/02/22-rdf-syntax-ns#subject"
        val Predicate = "http://www.w3.org/1999/02/22-rdf-syntax-ns#predicate"
        val Object = "http://www.w3.org/1999/02/22-rdf-syntax-ns#object"
    }

    object Rdfs {
        val Label = "http://www.w3.org/2000/01/rdf-schema#label"
        val Comment = "http://www.w3.org/2000/01/rdf-schema#comment"
        val SubclassOf = "http://www.w3.org/2000/01/rdf-schema#subClassOf"
    }

    object Owl {
        val Restriction = "http://www.w3.org/2002/07/owl#Restriction"

        val OnProperty = "http://www.w3.org/2002/07/owl#onProperty"

        val Cardinality = "http://www.w3.org/2002/07/owl#cardinality"
        val MinCardinality = "http://www.w3.org/2002/07/owl#minCardinality"
        val MaxCardinality = "http://www.w3.org/2002/07/owl#maxCardinality"


        /**
          * Cardinality IRIs expressed as OWL restrictions, which specify the properties that resources of
          * a particular type can have.
          */
        val cardinalityOWLRestrictions = Set(
            Cardinality,
            MinCardinality,
            MaxCardinality
        )
    }


    object KnoraBase {
<<<<<<< HEAD

        val KNORA_BASE_PREFIX = "http://www.knora.org/ontology/knora-base#"
=======
        val KnoraBasePrefix = "knora-base:"
        val KnoraBasePrefixExpansion = "http://www.knora.org/ontology/knora-base#"
>>>>>>> 7153fbaa

        val Resource = "http://www.knora.org/ontology/knora-base#Resource"

        val ObjectClassConstraint = "http://www.knora.org/ontology/knora-base#objectClassConstraint"

        val HasLinkTo = "http://www.knora.org/ontology/knora-base#hasLinkTo"
        val IsRegionOf = "http://www.knora.org/ontology/knora-base#isRegionOf"

        val ValueHasString = "http://www.knora.org/ontology/knora-base#valueHasString"
        val ValueHasInteger = "http://www.knora.org/ontology/knora-base#valueHasInteger"
        val ValueHasDecimal = "http://www.knora.org/ontology/knora-base#valueHasDecimal"
        val ValueHasStandoff = "http://www.knora.org/ontology/knora-base#valueHasStandoff"
        val ValueHasResPtr = "http://www.knora.org/ontology/knora-base#valueHasResPtr"
        val ValueHasStartJDC = "http://www.knora.org/ontology/knora-base#valueHasStartJDC"
        val ValueHasEndJDC = "http://www.knora.org/ontology/knora-base#valueHasEndJDC"
        val ValueHasCalendar = "http://www.knora.org/ontology/knora-base#valueHasCalendar"
        val ValueHasStartPrecision = "http://www.knora.org/ontology/knora-base#valueHasStartPrecision"
        val ValueHasEndPrecision = "http://www.knora.org/ontology/knora-base#valueHasEndPrecision"
        val ValueHasBoolean = "http://www.knora.org/ontology/knora-base#valueHasBoolean"
        val ValueHasUri = "http://www.knora.org/ontology/knora-base#valueHasUri"
        val ValueHasColor = "http://www.knora.org/ontology/knora-base#valueHasColor"
        val ValueHasGeometry = "http://www.knora.org/ontology/knora-base#valueHasGeometry"
        val ValueHasListNode = "http://www.knora.org/ontology/knora-base#valueHasListNode"
        val ValueHasIntervalStart = "http://www.knora.org/ontology/knora-base#valueHasIntervalStart"
        val ValueHasIntervalEnd = "http://www.knora.org/ontology/knora-base#valueHasIntervalEnd"
        val ValueHasOrder = "http://www.knora.org/ontology/knora-base#valueHasOrder"
        val ValueHasRefCount = "http://www.knora.org/ontology/knora-base#valueHasRefCount"
        val ValueHasComment = "http://www.knora.org/ontology/knora-base#valueHasComment"
        val ValueHasGeonameCode = "http://www.knora.org/ontology/knora-base#valueHasGeonameCode"

        val PreviousValue = "http://www.knora.org/ontology/knora-base#previousValue"

        val HasFileValue = "http://www.knora.org/ontology/knora-base#hasFileValue"
        val HasStillImageFileValue = "http://www.knora.org/ontology/knora-base#hasStillImageFileValue"
        val HasMovingImageFileValue = "http://www.knora.org/ontology/knora-base#hasMovingImageFileValue"
        val HasAudioFileValue = "http://www.knora.org/ontology/knora-base#hasAudioFileValue"
        val HasDDDFileValue = "http://www.knora.org/ontology/knora-base#hasDDDFileValue"
        val HasTextFileValue = "http://www.knora.org/ontology/knora-base#hasTextFileValue"
        val HasDocumentFileValue = "http://www.knora.org/ontology/knora-base#hasDocumentFileValue"

        val IsPreview = "http://www.knora.org/ontology/knora-base#isPreview"
        val ResourceIcon = "http://www.knora.org/ontology/knora-base#resourceIcon"
        val PreferredLanguage = "http://www.knora.org/ontology/knora-base#preferredLanguage"

        val InternalMimeType = "http://www.knora.org/ontology/knora-base#internalMimeType"
        val InternalFilename = "http://www.knora.org/ontology/knora-base#internalFilename"
        val OriginalFilename = "http://www.knora.org/ontology/knora-base#originalFilename"
        val DimX = "http://www.knora.org/ontology/knora-base#dimX"
        val DimY = "http://www.knora.org/ontology/knora-base#dimY"
        val QualityLevel = "http://www.knora.org/ontology/knora-base#qualityLevel"

        val TextValue = "http://www.knora.org/ontology/knora-base#TextValue"
        val IntValue = "http://www.knora.org/ontology/knora-base#IntValue"
        val BooleanValue = "http://www.knora.org/ontology/knora-base#BooleanValue"
        val UriValue = "http://www.knora.org/ontology/knora-base#UriValue"
        val DecimalValue = "http://www.knora.org/ontology/knora-base#DecimalValue"
        val DateValue = "http://www.knora.org/ontology/knora-base#DateValue"
        val ColorValue = "http://www.knora.org/ontology/knora-base#ColorValue"
        val GeomValue = "http://www.knora.org/ontology/knora-base#GeomValue"
        val ListValue = "http://www.knora.org/ontology/knora-base#ListValue"
        val IntervalValue = "http://www.knora.org/ontology/knora-base#IntervalValue"
        val StillImageFileValue = "http://www.knora.org/ontology/knora-base#StillImageFileValue"
        val MovingImageFileValue = "http://www.knora.org/ontology/knora-base#MovingImageFileValue"
        val FileValue = "http://www.knora.org/ontology/knora-base#FileValue"
        val LinkValue = "http://www.knora.org/ontology/knora-base#LinkValue"
        val GeonameValue = "http://www.knora.org/ontology/knora-base#GeonameValue"

<<<<<<< HEAD
=======
        val IsInGroup = "http://www.knora.org/ontology/knora-base#isInGroup"
        val IsInProject = "http://www.knora.org/ontology/knora-base#isInProject"
>>>>>>> 7153fbaa
        val IsDeleted = "http://www.knora.org/ontology/knora-base#isDeleted"


        val StandoffHasAttribute = "http://www.knora.org/ontology/knora-base#standoffHasAttribute"
        val StandoffHasStart = "http://www.knora.org/ontology/knora-base#standoffHasStart"
        val StandoffHasEnd = "http://www.knora.org/ontology/knora-base#standoffHasEnd"
        val StandoffHasHref = "http://www.knora.org/ontology/knora-base#standoffHasHref"
        val StandoffHasLink = "http://www.knora.org/ontology/knora-base#standoffHasLink"
        val HasStandoffLinkTo = "http://www.knora.org/ontology/knora-base#hasStandoffLinkTo"
        val HasStandoffLinkToValue = "http://www.knora.org/ontology/knora-base#hasStandoffLinkToValue"

        val AttachedToUser = "http://www.knora.org/ontology/knora-base#attachedToUser"
        val AttachedToProject = "http://www.knora.org/ontology/knora-base#attachedToProject"

        val Description = "http://www.knora.org/ontology/knora-base#description"


        /* User */
        val User = KNORA_BASE_PREFIX + "User"
        val Username = KNORA_BASE_PREFIX + "userid"
        val Email = KNORA_BASE_PREFIX + "email"
        val Password = KNORA_BASE_PREFIX + "password"
        val UsersActiveProject = KNORA_BASE_PREFIX + "currentproject"
        val IsActiveUser = KNORA_BASE_PREFIX + "isActiveUser"
        val IsInProject = KNORA_BASE_PREFIX + "isInProject"
        val IsInGroup = KNORA_BASE_PREFIX + "isInGroup"
        val IsInSystemAdminGroup = KNORA_BASE_PREFIX + "isInSystemAdminGroup"
        val IsInProjectAdminGroup = KNORA_BASE_PREFIX + "isInProjectAdminGroup"

        /* Project */
        val KnoraProject = KNORA_BASE_PREFIX + "knoraProject"
        val ProjectShortname = KNORA_BASE_PREFIX + "projectShortname"
        val ProjectLongname = KNORA_BASE_PREFIX + "projectLongname"
        val ProjectDescription = KNORA_BASE_PREFIX + "projectDescription"
        val ProjectKeywords = KNORA_BASE_PREFIX + "projectKeywords"
        val ProjectBasepath = KNORA_BASE_PREFIX + "projectBasepath"
        val ProjectLogo = KNORA_BASE_PREFIX + "projectLogo"
        val ProjectOntologyGraph = KNORA_BASE_PREFIX + "projectOntologyGraph"
        val ProjectDataGraph = KNORA_BASE_PREFIX + "projectDataGraph"
        val IsActiveProject = KNORA_BASE_PREFIX + "isActiveProject"
        val HasSelfJoinEnabled = KNORA_BASE_PREFIX + "hasSelfJoinEnabled"
        val HasProjectAdmin = KNORA_BASE_PREFIX + "hasProjectAdmin"

        /* Group */
        val Group = KNORA_BASE_PREFIX + "UserGroup"
        val GroupName = KNORA_BASE_PREFIX + "groupName"
        val GroupDescription = KNORA_BASE_PREFIX + "groupDescription"
        val BelongsToProject = KNORA_BASE_PREFIX + "belongsToProject"
        val IsActiveGroup = KNORA_BASE_PREFIX + "isActiveGroup"

        /* Built-In Groups */
        val UnknownUser = "http://www.knora.org/ontology/knora-base#UnknownUser"
        val KnownUser = "http://www.knora.org/ontology/knora-base#KnownUser"
        val ProjectMember = "http://www.knora.org/ontology/knora-base#ProjectMember"
        val Creator = "http://www.knora.org/ontology/knora-base#Creator"
        val SystemAdmin = "http://www.knora.org/ontology/knora-base#SystemAdmin"
        val ProjectAdmin = "http://www.knora/ontology/knora-base#ProjectAdmin"
        val GroupAdmin = "http://www.knora.org/ontology/knora-base#GroupAdmin"

        /* Institution */
        val Institution = KNORA_BASE_PREFIX + "Institution"

        /* Permissions */
        val AdministrativePermission = KNORA_BASE_PREFIX + "AdministrativePermission"
        val DefaultObjectAccessPermission = KNORA_BASE_PREFIX + "DefaultObjectAccessPermission"
        val ForProject = KNORA_BASE_PREFIX + "forProject"
        val ForGroup = KNORA_BASE_PREFIX + "forGroup"
        val ForResourceClass = KNORA_BASE_PREFIX + "forResourceClass"
        val ForProperty = KNORA_BASE_PREFIX + "forProperty"
        val HasPermissions = KNORA_BASE_PREFIX + "hasPermissions"

        val AllProjects = KNORA_BASE_PREFIX + "AllProjects"
        val AllGroups = KNORA_BASE_PREFIX + "AllGroups"
        val AllResourceClasses = KNORA_BASE_PREFIX + "AllResourceClasses"
        val AllProperties = KNORA_BASE_PREFIX + "AllProperties"

<<<<<<< HEAD
        /* Object Access Permission Properties */
        val HasRestrictedViewPermission = KNORA_BASE_PREFIX + "hasRestrictedViewPermission"
        val HasViewPermission = KNORA_BASE_PREFIX + "hasViewPermission"
        val HasModifyPermission = KNORA_BASE_PREFIX + "hasModifyPermission"
        val HasDeletePermission = KNORA_BASE_PREFIX + "hasDeletePermission"
        val HasChangeRightsPermission = KNORA_BASE_PREFIX + "hasChangeRightsPermission"
        val HasMaxPermission = HasChangeRightsPermission
=======
        val HasPermissions = "http://www.knora.org/ontology/knora-base#hasPermissions"

        val RestrictedViewPermission = "RV"
        val ViewPermission = "V"
        val ModifyPermission = "M"
        val DeletePermission = "D"
        val ChangeRightsPermission = "CR"
        val MaxPermission = ChangeRightsPermission

        val PermissionAbbreviations = Seq(
            RestrictedViewPermission,
            ViewPermission,
            ModifyPermission,
            DeletePermission,
            ChangeRightsPermission
        )

        val PermissionListDelimiter = '|'
        val GroupListDelimiter = ','
>>>>>>> 7153fbaa

        /* Default Object Access Permissions */
        val HasDefaultObjectAccessPermission = KNORA_BASE_PREFIX + "hasDefaultObjectAccessPermission"
        val HasDefaultRestrictedViewPermission = KNORA_BASE_PREFIX + "hasDefaultRestrictedViewPermission"
        val HasDefaultViewPermission = KNORA_BASE_PREFIX + "hasDefaultViewPermission"
        val HasDefaultModifyPermission = KNORA_BASE_PREFIX + "hasDefaultModifyPermission"
        val HasDefaultDeletePermission = KNORA_BASE_PREFIX + "hasDefaultDeletePermission"
        val HasDefaultChangeRightsPermission = KNORA_BASE_PREFIX + "hasDefaultChangeRightsPermission"

        val DefaultPermissionProperties = Set(
            HasDefaultRestrictedViewPermission,
            HasDefaultViewPermission,
            HasDefaultModifyPermission,
            HasDefaultDeletePermission,
            HasDefaultChangeRightsPermission
        )

<<<<<<< HEAD
=======
        val StandoffHasAttribute = "http://www.knora.org/ontology/knora-base#standoffHasAttribute"
        val StandoffHasStart = "http://www.knora.org/ontology/knora-base#standoffHasStart"
        val StandoffHasEnd = "http://www.knora.org/ontology/knora-base#standoffHasEnd"
        val StandoffHasHref = "http://www.knora.org/ontology/knora-base#standoffHasHref"
        val StandoffHasLink = "http://www.knora.org/ontology/knora-base#standoffHasLink"
        val HasStandoffLinkTo = "http://www.knora.org/ontology/knora-base#hasStandoffLinkTo"
        val HasStandoffLinkToValue = "http://www.knora.org/ontology/knora-base#hasStandoffLinkToValue"

        val AttachedToUser = "http://www.knora.org/ontology/knora-base#attachedToUser"
        val AttachedToProject = "http://www.knora.org/ontology/knora-base#attachedToProject"

        val UsersActiveProject = KnoraBasePrefixExpansion + "currentproject"

        val ProjectShortname = KnoraBasePrefixExpansion + "projectShortname"
        val ProjectLongname = KnoraBasePrefixExpansion + "projectLongname"
        val ProjectDescription = KnoraBasePrefixExpansion + "projectDescription"
        val ProjectKeyword = KnoraBasePrefixExpansion + "projectKeyword"
        val ProjectBasepath = KnoraBasePrefixExpansion + "projectBasepath"
        val ProjectLogo = KnoraBasePrefixExpansion + "projectLogo"

        /**
          * The system user is the owner of objects that are created by the system, rather than directly by the user,
          * such as link values for standoff resource references.
          */
        val SystemUser = "http://www.knora.org/ontology/knora-base#SystemUser"

>>>>>>> 7153fbaa
    }

    object SalsahGui {
        val GuiAttribute = "http://www.knora.org/ontology/salsah-gui#guiAttribute"
        val GuiOrder = "http://www.knora.org/ontology/salsah-gui#guiOrder"
        val GuiElement = "http://www.knora.org/ontology/salsah-gui#guiElement"
        val SimpleText = "http://www.knora.org/ontology/salsah-gui#SimpleText"
        val Textarea = "http://www.knora.org/ontology/salsah-gui#Textarea"
        val Pulldown = "http://www.knora.org/ontology/salsah-gui#Pulldown"
        val Slider = "http://www.knora.org/ontology/salsah-gui#Slider"
        val Spinbox = "http://www.knora.org/ontology/salsah-gui#Spinbox"
        val Searchbox = "http://www.knora.org/ontology/salsah-gui#Searchbox"
        val Date = "http://www.knora.org/ontology/salsah-gui#Date"
        val Geometry = "http://www.knora.org/ontology/salsah-gui#Geometry"
        val Colorpicker = "http://www.knora.org/ontology/salsah-gui#Colorpicker"
        val List = "http://www.knora.org/ontology/salsah-gui#List"
        val Radio = "http://www.knora.org/ontology/salsah-gui#Radio"
        val Richtext = "http://www.knora.org/ontology/salsah-gui#Richtext"
        val Interval = "http://www.knora.org/ontology/salsah-gui#Interval"
        val Geonames = "http://www.knora.org/ontology/salsah-gui#Geonames"
        val Fileupload = "http://www.knora.org/ontology/salsah-gui#Fileupload"

        object attributeNames {
            val resourceClass = "restypeid"
            val assignmentOperator = "="
        }

    }

    object Foaf {
        val GivenName = "http://xmlns.com/foaf/0.1/givenName"
        val FamilyName = "http://xmlns.com/foaf/0.1/familyName"
        val Name = "http://xmlns.com/foaf/0.1/name"
    }

}<|MERGE_RESOLUTION|>--- conflicted
+++ resolved
@@ -59,15 +59,9 @@
         )
     }
 
-
     object KnoraBase {
-<<<<<<< HEAD
-
-        val KNORA_BASE_PREFIX = "http://www.knora.org/ontology/knora-base#"
-=======
         val KnoraBasePrefix = "knora-base:"
         val KnoraBasePrefixExpansion = "http://www.knora.org/ontology/knora-base#"
->>>>>>> 7153fbaa
 
         val Resource = "http://www.knora.org/ontology/knora-base#Resource"
 
@@ -110,7 +104,6 @@
 
         val IsPreview = "http://www.knora.org/ontology/knora-base#isPreview"
         val ResourceIcon = "http://www.knora.org/ontology/knora-base#resourceIcon"
-        val PreferredLanguage = "http://www.knora.org/ontology/knora-base#preferredLanguage"
 
         val InternalMimeType = "http://www.knora.org/ontology/knora-base#internalMimeType"
         val InternalFilename = "http://www.knora.org/ontology/knora-base#internalFilename"
@@ -135,14 +128,10 @@
         val LinkValue = "http://www.knora.org/ontology/knora-base#LinkValue"
         val GeonameValue = "http://www.knora.org/ontology/knora-base#GeonameValue"
 
-<<<<<<< HEAD
-=======
-        val IsInGroup = "http://www.knora.org/ontology/knora-base#isInGroup"
-        val IsInProject = "http://www.knora.org/ontology/knora-base#isInProject"
->>>>>>> 7153fbaa
         val IsDeleted = "http://www.knora.org/ontology/knora-base#isDeleted"
 
-
+        
+        /* Standoff */
         val StandoffHasAttribute = "http://www.knora.org/ontology/knora-base#standoffHasAttribute"
         val StandoffHasStart = "http://www.knora.org/ontology/knora-base#standoffHasStart"
         val StandoffHasEnd = "http://www.knora.org/ontology/knora-base#standoffHasEnd"
@@ -151,80 +140,59 @@
         val HasStandoffLinkTo = "http://www.knora.org/ontology/knora-base#hasStandoffLinkTo"
         val HasStandoffLinkToValue = "http://www.knora.org/ontology/knora-base#hasStandoffLinkToValue"
 
+        /* Resource creator */
         val AttachedToUser = "http://www.knora.org/ontology/knora-base#attachedToUser"
+        
+        /* Resource's project */
         val AttachedToProject = "http://www.knora.org/ontology/knora-base#attachedToProject"
 
-        val Description = "http://www.knora.org/ontology/knora-base#description"
-
-
         /* User */
-        val User = KNORA_BASE_PREFIX + "User"
-        val Username = KNORA_BASE_PREFIX + "userid"
-        val Email = KNORA_BASE_PREFIX + "email"
-        val Password = KNORA_BASE_PREFIX + "password"
-        val UsersActiveProject = KNORA_BASE_PREFIX + "currentproject"
-        val IsActiveUser = KNORA_BASE_PREFIX + "isActiveUser"
-        val IsInProject = KNORA_BASE_PREFIX + "isInProject"
-        val IsInGroup = KNORA_BASE_PREFIX + "isInGroup"
-        val IsInSystemAdminGroup = KNORA_BASE_PREFIX + "isInSystemAdminGroup"
-        val IsInProjectAdminGroup = KNORA_BASE_PREFIX + "isInProjectAdminGroup"
+        val User = KnoraBasePrefixExpansion                   + "User"
+        val Username = KnoraBasePrefixExpansion               + "userid"
+        val Email = KnoraBasePrefixExpansion                  + "email"
+        val Password = KnoraBasePrefixExpansion               + "password"
+        val UsersActiveProject = KnoraBasePrefixExpansion     + "currentproject"
+        val IsActiveUser = KnoraBasePrefixExpansion           + "isActiveUser"
+        val PreferredLanguage = KnoraBasePrefixExpansion      + "preferredLanguage"
+        val IsInProject = KnoraBasePrefixExpansion            + "isInProject"
+        val IsInGroup = KnoraBasePrefixExpansion              + "isInGroup"
+        val IsInSystemAdminGroup = KnoraBasePrefixExpansion   + "isInSystemAdminGroup"
+        val IsInProjectAdminGroup = KnoraBasePrefixExpansion  + "isInProjectAdminGroup"
 
         /* Project */
-        val KnoraProject = KNORA_BASE_PREFIX + "knoraProject"
-        val ProjectShortname = KNORA_BASE_PREFIX + "projectShortname"
-        val ProjectLongname = KNORA_BASE_PREFIX + "projectLongname"
-        val ProjectDescription = KNORA_BASE_PREFIX + "projectDescription"
-        val ProjectKeywords = KNORA_BASE_PREFIX + "projectKeywords"
-        val ProjectBasepath = KNORA_BASE_PREFIX + "projectBasepath"
-        val ProjectLogo = KNORA_BASE_PREFIX + "projectLogo"
-        val ProjectOntologyGraph = KNORA_BASE_PREFIX + "projectOntologyGraph"
-        val ProjectDataGraph = KNORA_BASE_PREFIX + "projectDataGraph"
-        val IsActiveProject = KNORA_BASE_PREFIX + "isActiveProject"
-        val HasSelfJoinEnabled = KNORA_BASE_PREFIX + "hasSelfJoinEnabled"
-        val HasProjectAdmin = KNORA_BASE_PREFIX + "hasProjectAdmin"
+        val KnoraProject = KnoraBasePrefixExpansion           + "knoraProject"
+        val ProjectShortname = KnoraBasePrefixExpansion       + "projectShortname"
+        val ProjectLongname = KnoraBasePrefixExpansion        + "projectLongname"
+        val ProjectDescription = KnoraBasePrefixExpansion     + "projectDescription"
+        val ProjectKeywords = KnoraBasePrefixExpansion        + "projectKeywords"
+        val ProjectBasepath = KnoraBasePrefixExpansion        + "projectBasepath"
+        val ProjectLogo = KnoraBasePrefixExpansion            + "projectLogo"
+        val ProjectOntologyGraph = KnoraBasePrefixExpansion   + "projectOntologyGraph"
+        val ProjectDataGraph = KnoraBasePrefixExpansion       + "projectDataGraph"
+        val IsActiveProject = KnoraBasePrefixExpansion        + "isActiveProject"
+        val HasSelfJoinEnabled = KnoraBasePrefixExpansion     + "hasSelfJoinEnabled"
+        val HasProjectAdmin = KnoraBasePrefixExpansion        + "hasProjectAdmin"
 
         /* Group */
-        val Group = KNORA_BASE_PREFIX + "UserGroup"
-        val GroupName = KNORA_BASE_PREFIX + "groupName"
-        val GroupDescription = KNORA_BASE_PREFIX + "groupDescription"
-        val BelongsToProject = KNORA_BASE_PREFIX + "belongsToProject"
-        val IsActiveGroup = KNORA_BASE_PREFIX + "isActiveGroup"
+        val Group = KnoraBasePrefixExpansion                  + "UserGroup"
+        val GroupName = KnoraBasePrefixExpansion              + "groupName"
+        val GroupDescription = KnoraBasePrefixExpansion       + "groupDescription"
+        val BelongsToProject = KnoraBasePrefixExpansion       + "belongsToProject"
+        val IsActiveGroup = KnoraBasePrefixExpansion          + "isActiveGroup"
 
         /* Built-In Groups */
-        val UnknownUser = "http://www.knora.org/ontology/knora-base#UnknownUser"
-        val KnownUser = "http://www.knora.org/ontology/knora-base#KnownUser"
-        val ProjectMember = "http://www.knora.org/ontology/knora-base#ProjectMember"
-        val Creator = "http://www.knora.org/ontology/knora-base#Creator"
-        val SystemAdmin = "http://www.knora.org/ontology/knora-base#SystemAdmin"
-        val ProjectAdmin = "http://www.knora/ontology/knora-base#ProjectAdmin"
-        val GroupAdmin = "http://www.knora.org/ontology/knora-base#GroupAdmin"
+        val UnknownUser = KnoraBasePrefixExpansion            + "UnknownUser"
+        val KnownUser = KnoraBasePrefixExpansion              + "KnownUser"
+        val ProjectMember = KnoraBasePrefixExpansion          + "ProjectMember"
+        val Owner = "http://www.knora.org/ontology/knora-base#Owner" // ToDo: remove as it is now called creator
+        val Creator = KnoraBasePrefixExpansion                + "Creator"
+        val SystemAdmin = KnoraBasePrefixExpansion            + "SystemAdmin"
+        val ProjectAdmin = KnoraBasePrefixExpansion           + "ProjectAdmin"
 
         /* Institution */
-        val Institution = KNORA_BASE_PREFIX + "Institution"
+        val Institution = KnoraBasePrefixExpansion + "Institution"
 
         /* Permissions */
-        val AdministrativePermission = KNORA_BASE_PREFIX + "AdministrativePermission"
-        val DefaultObjectAccessPermission = KNORA_BASE_PREFIX + "DefaultObjectAccessPermission"
-        val ForProject = KNORA_BASE_PREFIX + "forProject"
-        val ForGroup = KNORA_BASE_PREFIX + "forGroup"
-        val ForResourceClass = KNORA_BASE_PREFIX + "forResourceClass"
-        val ForProperty = KNORA_BASE_PREFIX + "forProperty"
-        val HasPermissions = KNORA_BASE_PREFIX + "hasPermissions"
-
-        val AllProjects = KNORA_BASE_PREFIX + "AllProjects"
-        val AllGroups = KNORA_BASE_PREFIX + "AllGroups"
-        val AllResourceClasses = KNORA_BASE_PREFIX + "AllResourceClasses"
-        val AllProperties = KNORA_BASE_PREFIX + "AllProperties"
-
-<<<<<<< HEAD
-        /* Object Access Permission Properties */
-        val HasRestrictedViewPermission = KNORA_BASE_PREFIX + "hasRestrictedViewPermission"
-        val HasViewPermission = KNORA_BASE_PREFIX + "hasViewPermission"
-        val HasModifyPermission = KNORA_BASE_PREFIX + "hasModifyPermission"
-        val HasDeletePermission = KNORA_BASE_PREFIX + "hasDeletePermission"
-        val HasChangeRightsPermission = KNORA_BASE_PREFIX + "hasChangeRightsPermission"
-        val HasMaxPermission = HasChangeRightsPermission
-=======
         val HasPermissions = "http://www.knora.org/ontology/knora-base#hasPermissions"
 
         val RestrictedViewPermission = "RV"
@@ -244,15 +212,12 @@
 
         val PermissionListDelimiter = '|'
         val GroupListDelimiter = ','
->>>>>>> 7153fbaa
-
-        /* Default Object Access Permissions */
-        val HasDefaultObjectAccessPermission = KNORA_BASE_PREFIX + "hasDefaultObjectAccessPermission"
-        val HasDefaultRestrictedViewPermission = KNORA_BASE_PREFIX + "hasDefaultRestrictedViewPermission"
-        val HasDefaultViewPermission = KNORA_BASE_PREFIX + "hasDefaultViewPermission"
-        val HasDefaultModifyPermission = KNORA_BASE_PREFIX + "hasDefaultModifyPermission"
-        val HasDefaultDeletePermission = KNORA_BASE_PREFIX + "hasDefaultDeletePermission"
-        val HasDefaultChangeRightsPermission = KNORA_BASE_PREFIX + "hasDefaultChangeRightsPermission"
+
+        val HasDefaultRestrictedViewPermission = "http://www.knora.org/ontology/knora-base#hasDefaultRestrictedViewPermission"
+        val HasDefaultViewPermission = "http://www.knora.org/ontology/knora-base#hasDefaultViewPermission"
+        val HasDefaultModifyPermission = "http://www.knora.org/ontology/knora-base#hasDefaultModifyPermission"
+        val HasDefaultDeletePermission = "http://www.knora.org/ontology/knora-base#hasDefaultDeletePermission"
+        val HasDefaultChangeRightsPermission = "http://www.knora.org/ontology/knora-base#hasDefaultChangeRightsPermission"
 
         val DefaultPermissionProperties = Set(
             HasDefaultRestrictedViewPermission,
@@ -262,27 +227,17 @@
             HasDefaultChangeRightsPermission
         )
 
-<<<<<<< HEAD
-=======
-        val StandoffHasAttribute = "http://www.knora.org/ontology/knora-base#standoffHasAttribute"
-        val StandoffHasStart = "http://www.knora.org/ontology/knora-base#standoffHasStart"
-        val StandoffHasEnd = "http://www.knora.org/ontology/knora-base#standoffHasEnd"
-        val StandoffHasHref = "http://www.knora.org/ontology/knora-base#standoffHasHref"
-        val StandoffHasLink = "http://www.knora.org/ontology/knora-base#standoffHasLink"
-        val HasStandoffLinkTo = "http://www.knora.org/ontology/knora-base#hasStandoffLinkTo"
-        val HasStandoffLinkToValue = "http://www.knora.org/ontology/knora-base#hasStandoffLinkToValue"
-
-        val AttachedToUser = "http://www.knora.org/ontology/knora-base#attachedToUser"
-        val AttachedToProject = "http://www.knora.org/ontology/knora-base#attachedToProject"
-
-        val UsersActiveProject = KnoraBasePrefixExpansion + "currentproject"
-
-        val ProjectShortname = KnoraBasePrefixExpansion + "projectShortname"
-        val ProjectLongname = KnoraBasePrefixExpansion + "projectLongname"
-        val ProjectDescription = KnoraBasePrefixExpansion + "projectDescription"
-        val ProjectKeyword = KnoraBasePrefixExpansion + "projectKeyword"
-        val ProjectBasepath = KnoraBasePrefixExpansion + "projectBasepath"
-        val ProjectLogo = KnoraBasePrefixExpansion + "projectLogo"
+        val AdministrativePermission = KnoraBasePrefixExpansion       + "AdministrativePermission"
+        val DefaultObjectAccessPermission = KnoraBasePrefixExpansion  + "DefaultObjectAccessPermission"
+        val ForProject = KnoraBasePrefixExpansion                     + "forProject"
+        val ForGroup = KnoraBasePrefixExpansion                       + "forGroup"
+        val ForResourceClass = KnoraBasePrefixExpansion               + "forResourceClass"
+        val ForProperty = KnoraBasePrefixExpansion                    + "forProperty"
+
+        val AllProjects = KnoraBasePrefixExpansion                    + "AllProjects"
+        val AllGroups = KnoraBasePrefixExpansion                      + "AllGroups"
+        val AllResourceClasses = KnoraBasePrefixExpansion             + "AllResourceClasses"
+        val AllProperties = KnoraBasePrefixExpansion                  + "AllProperties"
 
         /**
           * The system user is the owner of objects that are created by the system, rather than directly by the user,
@@ -290,7 +245,6 @@
           */
         val SystemUser = "http://www.knora.org/ontology/knora-base#SystemUser"
 
->>>>>>> 7153fbaa
     }
 
     object SalsahGui {
