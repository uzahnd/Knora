--- conflicted
+++ resolved
@@ -37,13 +37,6 @@
   */
 object SearchResponderV1Spec {
 
-<<<<<<< HEAD
-    // A test UserDataV1.
-    private val userData = SharedTestData.testuserUserProfileV1.userData
-
-    // A test UserProfileV1.
-    private val userProfile = SharedTestData.testuserUserProfileV1
-=======
     private val incunabulaUser = UserProfileV1(
         projects = Vector("http://data.knora.org/projects/77275339"),
         groups = Nil,
@@ -208,7 +201,6 @@
         obj_id = "http://data.knora.org/project-thing-1"
     ))
 
->>>>>>> 7153fbaa
 }
 
 
