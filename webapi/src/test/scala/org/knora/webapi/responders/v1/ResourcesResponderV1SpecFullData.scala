/*
 * Copyright © 2015 Lukas Rosenthaler, Benjamin Geer, Ivan Subotic,
 * Tobias Schweizer, André Kilchenmann, and André Fatton.
 *
 * This file is part of Knora.
 *
 * Knora is free software: you can redistribute it and/or modify
 * it under the terms of the GNU Affero General Public License as published
 * by the Free Software Foundation, either version 3 of the License, or
 * (at your option) any later version.
 *
 * Knora is distributed in the hope that it will be useful,
 * but WITHOUT ANY WARRANTY; without even the implied warranty of
 * MERCHANTABILITY or FITNESS FOR A PARTICULAR PURPOSE.  See the
 * GNU Affero General Public License for more details.
 *
 * You should have received a copy of the GNU Affero General Public
 * License along with Knora.  If not, see <http://www.gnu.org/licenses/>.
 */

package org.knora.webapi.responders.v1

import akka.actor.ActorSystem
import org.knora.webapi.messages.v1.responder.resourcemessages._
import org.knora.webapi.messages.v1.responder.usermessages.UserDataV1
import org.knora.webapi.messages.v1.responder.valuemessages._
import org.knora.webapi.{IRI, Settings}

object ResourcesResponderV1SpecFullData {

    implicit lazy val system = ActorSystem("webapi")

    val settings = Settings(system)

    val emptyTextattr = Map.empty[String, Seq[StandoffPositionV1]]

    // The expected response to a "full" resource request for a book.
    val expectedBookResourceFullResponse = ResourceFullResponseV1(
        userdata = UserDataV1(
            hashedpassword = None,
            email = Some("test@test.ch"),
            lastname = Some("Test"),
            firstname = Some("User"),
            username = Some("testuser"),
            token = None,
            user_id = Some("http://data.knora.org/users/b83acc5f05"),
            lang = "de"
        ),
        access = "OK",
        incoming = Vector(
            IncomingV1(
                value = Some("DEMO_"),
                resinfo = ResourceInfoV1(
                    firstproperty = Some("DEMO_"),
                    value_of = 0,
                    lastmod = "0000-00-00 00:00:00",
                    resclass_has_location = false,
                    resclass_name = "object",
                    locdata = None,
                    locations = None,
                    preview = None,
                    restype_iconsrc = Some(settings.baseSALSAHUrl + settings.projectIconsBasePath + "knora-base/link.gif"),
                    restype_description = Some("Verkn\u00FCpfung mehrerer Resourcen"),
                    restype_label = Some("Verkn\u00FCpfungsobjekt"),
                    restype_name = Some("http://www.knora.org/ontology/knora-base#LinkObj"),
                    restype_id = "http://www.knora.org/ontology/knora-base#LinkObj",
                    person_id = "http://data.knora.org/users/91e19f1e01",
                    project_id = "http://data.knora.org/projects/77275339"
                ),
                ext_res_id = ExternalResourceIDV1(
                    pid = "http://www.knora.org/ontology/knora-base#hasLinkTo",
                    id = "http://data.knora.org/ab79ffa43935"
                )
            ),
            IncomingV1(
                value = Some("Diese drei Texte sind in einem Band zusammengebunden."),
                resinfo = ResourceInfoV1(
                    firstproperty = Some("Diese drei Texte sind in einem Band zusammengebunden."),
                    value_of = 0,
                    lastmod = "0000-00-00 00:00:00",
                    resclass_has_location = false,
                    resclass_name = "object",
                    locdata = None,
                    locations = None,
                    preview = None,
                    restype_iconsrc = Some(settings.baseSALSAHUrl + settings.projectIconsBasePath + "knora-base/link.gif"),
                    restype_description = Some("Verkn\u00FCpfung mehrerer Resourcen"),
                    restype_label = Some("Verkn\u00FCpfungsobjekt"),
                    restype_name = Some("http://www.knora.org/ontology/knora-base#LinkObj"),
                    restype_id = "http://www.knora.org/ontology/knora-base#LinkObj",
                    person_id = "http://data.knora.org/users/b83acc5f05",
                    project_id = "http://data.knora.org/projects/77275339"
                ),
                ext_res_id = ExternalResourceIDV1(
                    pid = "http://www.knora.org/ontology/knora-base#hasLinkTo",
                    id = "http://data.knora.org/cb1a74e3e2f6"
                )
            )
        ),
        props = Some(PropsV1(properties = Vector(
            PropertyV1(
                locations = Nil,
                value_rights = Vector(Some(6)),
                value_firstprops = Vector(None),
                value_iconsrcs = Vector(None),
                value_restype = Vector(None),
                comments = Vector(""),
                value_ids = Vector("http://data.knora.org/c5058f3a/values/8653a672"),
                values = Vector(TextValueV1(
                    resource_reference = Vector.empty[IRI],
                    textattr = emptyTextattr,
                    utf8str = "Berthold, der Bruder"
                )),
                occurrence = Some("0-n"),
                attributes = "maxlength=255;size=60",
                label = Some("Creator"),
                is_annotation = "0",
                guielement = Some("text"),
                guiorder = Some(2),
                valuetype_id = Some("http://www.knora.org/ontology/knora-base#TextValue"),
                regular_property = 1,
                pid = "http://www.knora.org/ontology/incunabula#hasAuthor"
            ),
            PropertyV1(
                locations = Nil,
                value_rights = Vector(Some(6)),
                value_firstprops = Vector(None),
                value_iconsrcs = Vector(None),
                value_restype = Vector(None),
                comments = Vector(""),
                value_ids = Vector("http://data.knora.org/c5058f3a/values/c3295339"),
                values = Vector(TextValueV1(
                    resource_reference = Vector.empty[IRI],
                    textattr = emptyTextattr,
                    utf8str = "Zeitgl\u00F6cklein des Lebens und Leidens Christi"
                )),
                occurrence = Some("1-n"),
                attributes = "size=80;maxlength=255",
                label = Some("Titel"),
                is_annotation = "0",
                guielement = Some("text"),
                guiorder = Some(1),
                valuetype_id = Some("http://www.knora.org/ontology/knora-base#TextValue"),
                regular_property = 1,
                pid = "http://www.knora.org/ontology/incunabula#title"
            ),
            PropertyV1(
                locations = Nil,
                value_rights = Vector(
                    Some(6),
                    Some(6),
                    Some(6)
                ),
                value_firstprops = Vector(
                    None,
                    None,
                    None
                ),
                value_iconsrcs = Vector(
                    None,
                    None,
                    None
                ),
                value_restype = Vector(
                    None,
                    None,
                    None
                ),
                comments = Vector(
                    "",
                    "",
                    ""
                ),
                value_ids = Vector(
                    "http://data.knora.org/c5058f3a/values/184e99ca01",
                    "http://data.knora.org/c5058f3a/values/db77ec0302",
                    "http://data.knora.org/c5058f3a/values/9ea13f3d02"
                ),
                values = Vector(
                    TextValueV1(
                        resource_reference = Vector.empty[IRI],
                        textattr = emptyTextattr,
                        utf8str = "Schramm Bd. XXI, S. 27"
                    ),
                    TextValueV1(
                        resource_reference = Vector.empty[IRI],
                        textattr = emptyTextattr,
                        utf8str = "GW 4168"
                    ),
                    TextValueV1(
                        resource_reference = Vector.empty[IRI],
                        textattr = emptyTextattr,
                        utf8str = "ISTC ib00512000"
                    )
                ),
                occurrence = Some("0-n"),
                attributes = "cols=60;wrap=soft;rows=3",
                label = Some("Verweis"),
                is_annotation = "0",
                guielement = Some("textarea"),
                guiorder = Some(5),
                valuetype_id = Some("http://www.knora.org/ontology/knora-base#TextValue"),
                regular_property = 1,
                pid = "http://www.knora.org/ontology/incunabula#citation"
            ),
            PropertyV1(
                locations = Nil,
                value_rights = Vector(Some(7)),
                value_firstprops = Vector(None),
                value_iconsrcs = Vector(None),
                value_restype = Vector(None),
                comments = Vector(""),
                value_ids = Vector("http://data.knora.org/c5058f3a/values/92faf25701"),
                values = Vector(TextValueV1(
                    resource_reference = Vector.empty[IRI],
                    textattr = emptyTextattr,
                    utf8str = "Universit\u00E4ts- und Stadtbibliothek K\u00F6ln, Sign: AD+S167"
                )),
                occurrence = Some("0-1"),
                attributes = "cols=60;rows=4;wrap=soft",
                label = Some("Standort"),
                is_annotation = "0",
                guielement = Some("textarea"),
                guiorder = Some(6),
                valuetype_id = Some("http://www.knora.org/ontology/knora-base#TextValue"),
                regular_property = 1,
                pid = "http://www.knora.org/ontology/incunabula#location"
            ),
            PropertyV1(
                locations = Nil,
                value_rights = Vector(Some(7)),
                value_firstprops = Vector(None),
                value_iconsrcs = Vector(None),
                value_restype = Vector(None),
                comments = Vector(""),
                value_ids = Vector("http://data.knora.org/c5058f3a/values/10e00c7acc2704"),
                values = Vector(TextValueV1(
                    resource_reference = Vector.empty[IRI],
                    textattr = emptyTextattr,
                    utf8str = "http://www.ub.uni-koeln.de/cdm/compoundobject/collection/inkunabeln/id/1878/rec/1"
                )),
                occurrence = Some("0-1"),
                attributes = "size=60;maxlength=200",
                label = Some("URI"),
                is_annotation = "0",
                guielement = Some("text"),
                guiorder = Some(7),
                valuetype_id = Some("http://www.knora.org/ontology/knora-base#TextValue"),
                regular_property = 1,
                pid = "http://www.knora.org/ontology/incunabula#url"
            ),
            PropertyV1(
                locations = Nil,
                value_rights = Vector(Some(6)),
                value_firstprops = Vector(None),
                value_iconsrcs = Vector(None),
                value_restype = Vector(None),
                comments = Vector(""),
                value_ids = Vector("http://data.knora.org/c5058f3a/values/5524469101"),
                values = Vector(TextValueV1(
                    resource_reference = Vector.empty[IRI],
                    textattr = emptyTextattr,
                    utf8str = "Dimension: 8\u00B0"
                )),
                occurrence = Some("0-1"),
                attributes = "cols=60;wrap=soft;rows=3",
                label = Some("Physische Beschreibung"),
                is_annotation = "0",
                guielement = Some("textarea"),
                guiorder = Some(9),
                valuetype_id = Some("http://www.knora.org/ontology/knora-base#TextValue"),
                regular_property = 1,
                pid = "http://www.knora.org/ontology/incunabula#physical_desc"
            ),
            PropertyV1(
                locations = Nil,
                value_rights = Vector(Some(2)),
                value_firstprops = Vector(None),
                value_iconsrcs = Vector(None),
                value_restype = Vector(None),
                comments = Vector(""),
                value_ids = Vector("http://data.knora.org/c5058f3a/values/0ca74ce5"),
                values = Vector(TextValueV1(
                    resource_reference = Vector.empty[IRI],
                    textattr = emptyTextattr,
                    utf8str = "Basel"
                )),
                occurrence = Some("0-1"),
                attributes = "size=60;maxlength=100",
                label = Some("Ort der Herausgabe"),
                is_annotation = "0",
                guielement = Some("text"),
                guiorder = Some(4),
                valuetype_id = Some("http://www.knora.org/ontology/knora-base#TextValue"),
                regular_property = 1,
                pid = "http://www.knora.org/ontology/incunabula#publoc"
            ),
            PropertyV1(
                locations = Nil,
                value_rights = Vector(Some(6)),
                value_firstprops = Vector(None),
                value_iconsrcs = Vector(None),
                value_restype = Vector(None),
                comments = Vector(""),
                value_ids = Vector("http://data.knora.org/c5058f3a/values/cfd09f1e01"),
                values = Vector(DateValueV1(
                    calendar = KnoraCalendarV1.JULIAN,
                    dateval2 = "1492",
                    dateval1 = "1492"
                )),
                occurrence = Some("0-1"),
                attributes = "size=16;maxlength=32",
                label = Some("Datum der Herausgabe"),
                is_annotation = "0",
                guielement = Some("date"),
                guiorder = Some(5),
                valuetype_id = Some("http://www.knora.org/ontology/knora-base#DateValue"),
                regular_property = 1,
                pid = "http://www.knora.org/ontology/incunabula#pubdate"
            ),
            PropertyV1(
                locations = Nil,
                value_rights = Vector(Some(6)),
                value_firstprops = Vector(None),
                value_iconsrcs = Vector(None),
                value_restype = Vector(None),
                comments = Vector(""),
                value_ids = Vector("http://data.knora.org/c5058f3a/values/497df9ab"),
                values = Vector(TextValueV1(
                    resource_reference = Vector.empty[IRI],
                    textattr = emptyTextattr,
                    utf8str = "Johann Amerbach"
                )),
                occurrence = Some("0-n"),
                attributes = "maxlength=255;size=60",
                label = Some("Verleger"),
                is_annotation = "0",
                guielement = Some("text"),
                guiorder = Some(3),
                valuetype_id = Some("http://www.knora.org/ontology/knora-base#TextValue"),
                regular_property = 1,
                pid = "http://www.knora.org/ontology/incunabula#publisher"
            ),
            PropertyV1(
                locations = Nil,
                value_rights = Nil,
                value_firstprops = Nil,
                value_iconsrcs = Nil,
                value_restype = Nil,
                comments = Nil,
                value_ids = Nil,
                values = Nil,
                occurrence = Some("0-n"),
                attributes = "wrap=soft;width=95%;rows=7",
                label = Some("Kommentar"),
                is_annotation = "0",
                guielement = Some("textarea"),
                guiorder = Some(12),
                valuetype_id = Some("http://www.knora.org/ontology/knora-base#TextValue"),
                regular_property = 1,
                pid = "http://www.knora.org/ontology/incunabula#book_comment"
            ),
            PropertyV1(
                locations = Nil,
                value_rights = Nil,
                value_firstprops = Nil,
                value_iconsrcs = Nil,
                value_restype = Nil,
                comments = Nil,
                value_ids = Nil,
                values = Nil,
                occurrence = Some("0-1"),
                attributes = "",
                label = Some("Beschreibung (Richtext)"),
                is_annotation = "0",
                guielement = Some("richtext"),
                guiorder = Some(2),
                valuetype_id = Some("http://www.knora.org/ontology/knora-base#TextValue"),
                regular_property = 1,
                pid = "http://www.knora.org/ontology/incunabula#description"
            ),
            PropertyV1(
                locations = Nil,
                value_rights = Nil,
                value_firstprops = Nil,
                value_iconsrcs = Nil,
                value_restype = Nil,
                comments = Nil,
                value_ids = Nil,
                values = Nil,
                occurrence = Some("0-n"),
                attributes = "cols=60;wrap=soft;rows=3",
                label = Some("Anmerkung"),
                is_annotation = "0",
                guielement = Some("textarea"),
                guiorder = Some(10),
                valuetype_id = Some("http://www.knora.org/ontology/knora-base#TextValue"),
                regular_property = 1,
                pid = "http://www.knora.org/ontology/incunabula#note"
            ),
            PropertyV1(
                locations = Nil,
                value_rights = Nil,
                value_firstprops = Nil,
                value_iconsrcs = Nil,
                value_restype = Nil,
                comments = Nil,
                value_ids = Nil,
                values = Nil,
                occurrence = Some("0-n"),
                attributes = "restypeid=http://www.knora.org/ontology/knora-base#Representation",
                label = Some("hat Repräsentation"),
                is_annotation = "0",
                guielement = None,
                guiorder = None,
                valuetype_id = Some("http://www.knora.org/ontology/knora-base#LinkValue"),
                regular_property = 1,
                pid = "http://www.knora.org/ontology/knora-base#hasRepresentation"
            ),
            PropertyV1(
                locations = Nil,
                value_rights = Nil,
                value_firstprops = Nil,
                value_iconsrcs = Nil,
                value_restype = Nil,
                comments = Nil,
                value_ids = Nil,
                values = Nil,
                occurrence = Some("0-1"),
                attributes = "",
                label = Some("Sequenznummer"),
                is_annotation = "0",
                guielement = None,
                guiorder = None,
                valuetype_id = Some("http://www.knora.org/ontology/knora-base#IntValue"),
                regular_property = 1,
                pid = "http://www.knora.org/ontology/knora-base#seqnum"
            )

        ))),
        resdata = Some(ResourceDataV1(
            rights = Some(6),
            iconsrc = Some(settings.baseSALSAHUrl + settings.projectIconsBasePath + "incunabula/book.gif"),
            restype_label = Some("Buch"),
            restype_name = "http://www.knora.org/ontology/incunabula#book",
            res_id = "http://data.knora.org/c5058f3a"
        )),
        resinfo = Some(ResourceInfoV1(
            firstproperty = Some("Zeitgl\u00F6cklein des Lebens und Leidens Christi"),
            value_of = 0,
            lastmod = "0000-00-00 00:00:00",
            resclass_has_location = false,
            resclass_name = "object",
            locdata = None,
            locations = None,
            preview = None,
            restype_iconsrc = Some(settings.baseSALSAHUrl + settings.projectIconsBasePath + "incunabula/book.gif"),
            restype_description = Some("Diese Resource-Klasse beschreibt ein Buch"),
            restype_label = Some("Buch"),
            restype_name = Some("http://www.knora.org/ontology/incunabula#book"),
            restype_id = "http://www.knora.org/ontology/incunabula#book",
<<<<<<< HEAD
            permissions = Vector(
                Tuple2(
                    _2 = "http://www.knora.org/ontology/knora-base#Creator",
                    _1 = "http://www.knora.org/ontology/knora-base#hasModifyPermission"
                ),
                Tuple2(
                    _2 = "http://www.knora.org/ontology/knora-base#ProjectMember",
                    _1 = "http://www.knora.org/ontology/knora-base#hasModifyPermission"
                ),
                Tuple2(
                    _2 = "http://www.knora.org/ontology/knora-base#KnownUser",
                    _1 = "http://www.knora.org/ontology/knora-base#hasViewPermission"
                ),
                Tuple2(
                    _2 = "http://www.knora.org/ontology/knora-base#UnknownUser",
                    _1 = "http://www.knora.org/ontology/knora-base#hasRestrictedViewPermission"
                )
            ),
=======
>>>>>>> 7153fbaa
            person_id = "http://data.knora.org/users/91e19f1e01",
            project_id = "http://data.knora.org/projects/77275339"
        ))
    )

    // The expected response to a "full" resource request for a page.
    val expectedPageResourceFullResponse = ResourceFullResponseV1(
        userdata = UserDataV1(
<<<<<<< HEAD
            hashedpassword = None,
=======
            projects_info = Nil,
            projects = None,
            active_project = None,
            password = None,
>>>>>>> 7153fbaa
            email = Some("test@test.ch"),
            lastname = Some("Test"),
            firstname = Some("User"),
            username = Some("testuser"),
            token = None,
            user_id = Some("http://data.knora.org/users/b83acc5f05"),
            lang = "de"
        ),
        access = "OK",
        incoming = Nil,
        props = Some(PropsV1(properties = Vector(
            PropertyV1(
                locations = Vector(
                    LocationV1(
                        protocol = "file",
                        duration = 0,
                        fps = 0,
                        path = "http://localhost:1024/knora/incunabula_0000000002.jpg/full/full/0/default.jpg",
                        ny = Some(128),
                        nx = Some(95),
                        origname = "ad+s167_druck1=0001.tif",
                        format_name = "JPEG"
                    ),
                    LocationV1(
                        protocol = "file",
                        duration = 0,
                        fps = 0,
                        path = "http://localhost:1024/knora/incunabula_0000000002.jp2/full/82,110/0/default.jpg",
                        ny = Some(110),
                        nx = Some(82),
                        origname = "ad+s167_druck1=0001.tif",
                        format_name = "JPEG2000"
                    ),
                    LocationV1(
                        protocol = "file",
                        duration = 0,
                        fps = 0,
                        path = "http://localhost:1024/knora/incunabula_0000000002.jp2/full/163,219/0/default.jpg",
                        ny = Some(219),
                        nx = Some(163),
                        origname = "ad+s167_druck1=0001.tif",
                        format_name = "JPEG2000"
                    ),
                    LocationV1(
                        protocol = "file",
                        duration = 0,
                        fps = 0,
                        path = "http://localhost:1024/knora/incunabula_0000000002.jp2/full/327,438/0/default.jpg",
                        ny = Some(438),
                        nx = Some(327),
                        origname = "ad+s167_druck1=0001.tif",
                        format_name = "JPEG2000"
                    ),
                    LocationV1(
                        protocol = "file",
                        duration = 0,
                        fps = 0,
                        path = "http://localhost:1024/knora/incunabula_0000000002.jp2/full/653,876/0/default.jpg",
                        ny = Some(876),
                        nx = Some(653),
                        origname = "ad+s167_druck1=0001.tif",
                        format_name = "JPEG2000"
                    ),
                    LocationV1(
                        protocol = "file",
                        duration = 0,
                        fps = 0,
                        path = "http://localhost:1024/knora/incunabula_0000000002.jp2/full/1307,1753/0/default.jpg",
                        ny = Some(1753),
                        nx = Some(1307),
                        origname = "ad+s167_druck1=0001.tif",
                        format_name = "JPEG2000"
                    ),
                    LocationV1(
                        protocol = "file",
                        duration = 0,
                        fps = 0,
                        path = "http://localhost:1024/knora/incunabula_0000000002.jp2/full/2613,3505/0/default.jpg",
                        ny = Some(3505),
                        nx = Some(2613),
                        origname = "ad+s167_druck1=0001.tif",
                        format_name = "JPEG2000"
                    )
                ),
                value_rights = Nil,
                value_firstprops = Nil,
                value_iconsrcs = Nil,
                value_restype = Nil,
                comments = Vector("0"),
                value_ids = Vector("0"),
                values = Vector(IntegerValueV1(ival = 0)),
                occurrence = None,
                attributes = "",
                label = None,
                is_annotation = "0",
                guielement = Some("fileupload"),
                guiorder = Some(2147483647),
                valuetype_id = Some("-1"),
                regular_property = 1,
                pid = "__location__"
            ),
            PropertyV1(
                locations = Nil,
                value_rights = Vector(Some(6)),
                value_firstprops = Vector(None),
                value_iconsrcs = Vector(None),
                value_restype = Vector(None),
                comments = Vector(""),
                value_ids = Vector("http://data.knora.org/8a0b1e75/values/61cb927602"),
                values = Vector(TextValueV1(
                    resource_reference = Nil,
                    textattr = Map(),
                    utf8str = "a1r, Titelblatt"
                )),
                occurrence = Some("0-1"),
                attributes = "min=4;max=8",
                label = Some("Seitenbezeichnung"),
                is_annotation = "0",
                guielement = Some("text"),
                guiorder = Some(1),
                valuetype_id = Some("http://www.knora.org/ontology/knora-base#TextValue"),
                regular_property = 1,
                pid = "http://www.knora.org/ontology/incunabula#pagenum"
            ),
            PropertyV1(
                locations = Nil,
                value_rights = Vector(Some(8)),
                value_firstprops = Vector(None),
                value_iconsrcs = Vector(None),
                value_restype = Vector(None),
                comments = Vector(""),
                value_ids = Vector("http://data.knora.org/8a0b1e75/values/3e3d4dc0e922"),
                values = Vector(TextValueV1(
                    resource_reference = Nil,
                    textattr = Map(),
                    utf8str = "Titel: \"Das andechtig zitglo(e)gglyn | des lebens vnd lide(n)s christi nach | den xxiiij stunden v\u00DFgeteilt.\"\nHolzschnitt: Schlaguhr mit Zifferblatt f\u00FCr 24 Stunden, auf deren oberem Rand zu beiden Seiten einer Glocke die Verk\u00FCndigungsszene mit Maria (links) und dem Engel (rechts) zu sehen ist.\nBord\u00FCre: Ranken mit Fabelwesen, Holzschnitt.\nKolorierung: Rot, Blau, Gr\u00FCn, Gelb, Braun.\nBeschriftung oben Mitte (Graphitstift) \"B 1\"."
                )),
                occurrence = Some("0-1"),
                attributes = "",
                label = Some("Beschreibung (Richtext)"),
                is_annotation = "0",
                guielement = Some("richtext"),
                guiorder = Some(2),
                valuetype_id = Some("http://www.knora.org/ontology/knora-base#TextValue"),
                regular_property = 1,
                pid = "http://www.knora.org/ontology/incunabula#description"
            ),
            PropertyV1(
                locations = Nil,
                value_rights = Vector(Some(8)),
                value_firstprops = Vector(None),
                value_iconsrcs = Vector(None),
                value_restype = Vector(None),
                comments = Vector(""),
                value_ids = Vector("http://data.knora.org/8a0b1e75/values/e80b2d895f23"),
                values = Vector(TextValueV1(
                    resource_reference = Nil,
                    textattr = Map(),
                    utf8str = "Schramm, Bd. 21, Abb. 601."
                )),
                occurrence = Some("0-n"),
                attributes = "wrap=soft;rows=7;width=95%",
                label = Some("Kommentar"),
                is_annotation = "0",
                guielement = Some("textarea"),
                guiorder = Some(6),
                valuetype_id = Some("http://www.knora.org/ontology/knora-base#TextValue"),
                regular_property = 1,
                pid = "http://www.knora.org/ontology/incunabula#page_comment"
            ),
            PropertyV1(
                locations = Nil,
                value_rights = Vector(Some(2)),
                value_firstprops = Vector(None),
                value_iconsrcs = Vector(None),
                value_restype = Vector(None),
                comments = Vector(""),
                value_ids = Vector("http://data.knora.org/8a0b1e75/values/aa488c2203"),
                values = Vector(TextValueV1(
                    resource_reference = Nil,
                    textattr = Map(),
                    utf8str = "ad+s167_druck1=0001.tif"
                )),
                occurrence = Some("1"),
                attributes = "maxlength=128;size=54",
                label = Some("Urspr\u00FCnglicher Dateiname"),
                is_annotation = "0",
                guielement = Some("text"),
                guiorder = Some(7),
                valuetype_id = Some("http://www.knora.org/ontology/knora-base#TextValue"),
                regular_property = 1,
                pid = "http://www.knora.org/ontology/incunabula#origname"
            ),
            PropertyV1(
                locations = Nil,
                value_rights = Vector(Some(2)),
                value_firstprops = Vector(None),
                value_iconsrcs = Vector(None),
                value_restype = Vector(None),
                comments = Vector(""),
                value_ids = Vector("http://data.knora.org/8a0b1e75/values/e71e39e902"),
                values = Vector(IntegerValueV1(ival = 1)),
                occurrence = Some("0-1"),
                attributes = "max=-1;min=0",
                label = Some("Sequenznummer"),
                is_annotation = "0",
                guielement = Some("spinbox"),
                guiorder = Some(3),
                valuetype_id = Some("http://www.knora.org/ontology/knora-base#IntValue"),
                regular_property = 1,
                pid = "http://www.knora.org/ontology/incunabula#seqnum"
            ),
            PropertyV1(
                locations = Nil,
                value_rights = Vector(Some(2)),
                value_firstprops = Vector(Some("Zeitgl\u00F6cklein des Lebens und Leidens Christi")),
                value_iconsrcs = Vector(Some(settings.baseSALSAHUrl + settings.projectIconsBasePath + "incunabula/book.gif")),
                value_restype = Vector(Some("Buch")),
                comments = Vector(""),
                value_ids = Vector("http://data.knora.org/8a0b1e75/values/ac9ddbf4-62a7-4cdc-b530-16cbbaa265bf"),
                values = Vector(LinkV1(
                    valueResourceClassIcon = Some(settings.baseSALSAHUrl + settings.projectIconsBasePath + "incunabula/book.gif"),
                    valueResourceClassLabel = Some("Buch"),
                    valueResourceClass = Some("http://www.knora.org/ontology/incunabula#book"),
                    valueLabel = Some("Zeitgl\u00F6cklein des Lebens und Leidens Christi"),
                    targetResourceIri = "http://data.knora.org/c5058f3a"
                )),
                occurrence = Some("1"),
                attributes = "restypeid=http://www.knora.org/ontology/incunabula#book",
                label = Some("ist ein Teil von"),
                is_annotation = "0",
                guielement = Some("searchbox"),
                guiorder = Some(2),
                valuetype_id = Some("http://www.knora.org/ontology/knora-base#LinkValue"),
                regular_property = 1,
                pid = "http://www.knora.org/ontology/incunabula#partOf"
            ),
            PropertyV1(
                locations = Nil,
                value_rights = Nil,
                value_firstprops = Nil,
                value_iconsrcs = Nil,
                value_restype = Nil,
                comments = Nil,
                value_ids = Nil,
                values = Nil,
                occurrence = Some("0-1"),
                attributes = "numprops=1;restypeid=http://www.knora.org/ontology/incunabula#Sideband",
                label = Some("Randleistentyp links"),
                is_annotation = "0",
                guielement = Some("searchbox"),
                guiorder = Some(10),
                valuetype_id = Some("http://www.knora.org/ontology/knora-base#LinkValue"),
                regular_property = 1,
                pid = "http://www.knora.org/ontology/incunabula#hasLeftSideband"
            ),
            PropertyV1(
                locations = Nil,
                value_rights = Nil,
                value_firstprops = Nil,
                value_iconsrcs = Nil,
                value_restype = Nil,
                comments = Nil,
                value_ids = Nil,
                values = Nil,
                occurrence = Some("0-1"),
                attributes = "numprops=1;restypeid=http://www.knora.org/ontology/incunabula#Sideband",
                label = Some("Randleistentyp rechts"),
                is_annotation = "0",
                guielement = Some("searchbox"),
                guiorder = Some(11),
                valuetype_id = Some("http://www.knora.org/ontology/knora-base#LinkValue"),
                regular_property = 1,
                pid = "http://www.knora.org/ontology/incunabula#hasRightSideband"
            ),
            PropertyV1(
                locations = Nil,
                value_rights = Nil,
                value_firstprops = Nil,
                value_iconsrcs = Nil,
                value_restype = Nil,
                comments = Nil,
                value_ids = Nil,
                values = Nil,
                occurrence = Some("0-n"),
                attributes = "cols=60;wrap=soft;rows=3",
                label = Some("Verweis"),
                is_annotation = "0",
                guielement = Some("textarea"),
                guiorder = Some(5),
                valuetype_id = Some("http://www.knora.org/ontology/knora-base#TextValue"),
                regular_property = 1,
                pid = "http://www.knora.org/ontology/incunabula#citation"
            ),
            PropertyV1(
                locations = Nil,
                value_rights = Nil,
                value_firstprops = Nil,
                value_iconsrcs = Nil,
                value_restype = Nil,
                comments = Nil,
                value_ids = Nil,
                values = Nil,
                occurrence = Some("0-n"),
                attributes = "restypeid=http://www.knora.org/ontology/knora-base#Representation",
                label = Some("hat Repräsentation"),
                is_annotation = "0",
                guielement = None,
                guiorder = None,
                valuetype_id = Some("http://www.knora.org/ontology/knora-base#LinkValue"),
                regular_property = 1,
                pid = "http://www.knora.org/ontology/knora-base#hasRepresentation"
            ),
            PropertyV1(
                locations = Nil,
                value_rights = Nil,
                value_firstprops = Nil,
                value_iconsrcs = Nil,
                value_restype = Nil,
                comments = Nil,
                value_ids = Nil,
                values = Nil,
                occurrence = Some("0-n"),
                attributes = "hlist=<http://data.knora.org/lists/4b6d86ce03>",
                label = Some("Transkription"),
                is_annotation = "0",
                guielement = Some("pulldown"),
                guiorder = Some(12),
                valuetype_id = Some("http://www.knora.org/ontology/knora-base#TextValue"),
                regular_property = 1,
                pid = "http://www.knora.org/ontology/incunabula#transcription"
            )
        ))),
        resdata = Some(ResourceDataV1(
            rights = Some(6),
            iconsrc = Some(settings.baseSALSAHUrl + settings.projectIconsBasePath + "incunabula/page.gif"),
            restype_label = Some("Seite"),
            restype_name = "http://www.knora.org/ontology/incunabula#page",
            res_id = "http://data.knora.org/8a0b1e75"
        )),
        resinfo = Some(ResourceInfoV1(
            firstproperty = Some("a1r, Titelblatt"),
            value_of = 0,
            lastmod = "0000-00-00 00:00:00",
            resclass_has_location = true,
            resclass_name = "object",
            locdata = Some(LocationV1(
                protocol = "file",
                duration = 0,
                fps = 0,
                path = "http://localhost:1024/knora/incunabula_0000000002.jp2/full/2613,3505/0/default.jpg",
                ny = Some(3505),
                nx = Some(2613),
                origname = "ad+s167_druck1=0001.tif",
                format_name = "JPEG2000"
            )),
            locations = Some(Vector(
                LocationV1(
                    protocol = "file",
                    duration = 0,
                    fps = 0,
                    path = "http://localhost:1024/knora/incunabula_0000000002.jpg/full/full/0/default.jpg",
                    ny = Some(128),
                    nx = Some(95),
                    origname = "ad+s167_druck1=0001.tif",
                    format_name = "JPEG"
                ),
                LocationV1(
                    protocol = "file",
                    duration = 0,
                    fps = 0,
                    path = "http://localhost:1024/knora/incunabula_0000000002.jp2/full/82,110/0/default.jpg",
                    ny = Some(110),
                    nx = Some(82),
                    origname = "ad+s167_druck1=0001.tif",
                    format_name = "JPEG2000"
                ),
                LocationV1(
                    protocol = "file",
                    duration = 0,
                    fps = 0,
                    path = "http://localhost:1024/knora/incunabula_0000000002.jp2/full/163,219/0/default.jpg",
                    ny = Some(219),
                    nx = Some(163),
                    origname = "ad+s167_druck1=0001.tif",
                    format_name = "JPEG2000"
                ),
                LocationV1(
                    protocol = "file",
                    duration = 0,
                    fps = 0,
                    path = "http://localhost:1024/knora/incunabula_0000000002.jp2/full/327,438/0/default.jpg",
                    ny = Some(438),
                    nx = Some(327),
                    origname = "ad+s167_druck1=0001.tif",
                    format_name = "JPEG2000"
                ),
                LocationV1(
                    protocol = "file",
                    duration = 0,
                    fps = 0,
                    path = "http://localhost:1024/knora/incunabula_0000000002.jp2/full/653,876/0/default.jpg",
                    ny = Some(876),
                    nx = Some(653),
                    origname = "ad+s167_druck1=0001.tif",
                    format_name = "JPEG2000"
                ),
                LocationV1(
                    protocol = "file",
                    duration = 0,
                    fps = 0,
                    path = "http://localhost:1024/knora/incunabula_0000000002.jp2/full/1307,1753/0/default.jpg",
                    ny = Some(1753),
                    nx = Some(1307),
                    origname = "ad+s167_druck1=0001.tif",
                    format_name = "JPEG2000"
                ),
                LocationV1(
                    protocol = "file",
                    duration = 0,
                    fps = 0,
                    path = "http://localhost:1024/knora/incunabula_0000000002.jp2/full/2613,3505/0/default.jpg",
                    ny = Some(3505),
                    nx = Some(2613),
                    origname = "ad+s167_druck1=0001.tif",
                    format_name = "JPEG2000"
                )
            )),
            preview = Some(LocationV1(
                protocol = "file",
                duration = 0,
                fps = 0,
                path = "http://localhost:1024/knora/incunabula_0000000002.jpg/full/full/0/default.jpg",
                ny = Some(128),
                nx = Some(95),
                origname = "ad+s167_druck1=0001.tif",
                format_name = "JPEG"
            )),
            restype_iconsrc = Some(settings.baseSALSAHUrl + settings.projectIconsBasePath + "incunabula/page.gif"),
            restype_description = Some("Eine Seite ist ein Teil eines Buchs"),
            restype_label = Some("Seite"),
            restype_name = Some("http://www.knora.org/ontology/incunabula#page"),
            restype_id = "http://www.knora.org/ontology/incunabula#page",
<<<<<<< HEAD
            permissions = Vector(
                Tuple2(
                    _2 = "http://www.knora.org/ontology/knora-base#KnownUser",
                    _1 = "http://www.knora.org/ontology/knora-base#hasViewPermission"
                ),
                Tuple2(
                    _2 = "http://www.knora.org/ontology/knora-base#UnknownUser",
                    _1 = "http://www.knora.org/ontology/knora-base#hasRestrictedViewPermission"
                ),
                Tuple2(
                    _2 = "http://www.knora.org/ontology/knora-base#ProjectMember",
                    _1 = "http://www.knora.org/ontology/knora-base#hasModifyPermission"
                ),
                Tuple2(
                    _2 = "http://www.knora.org/ontology/knora-base#Creator",
                    _1 = "http://www.knora.org/ontology/knora-base#hasModifyPermission"
                )
            ),
=======
>>>>>>> 7153fbaa
            person_id = "http://data.knora.org/users/91e19f1e01",
            project_id = "http://data.knora.org/projects/77275339"
        ))
    )
<<<<<<< HEAD

    val expectedRegionFullResource = ResourceFullResponseV1(
        userdata = UserDataV1(
            hashedpassword = None,
            email = Some("test@test.ch"),
            lastname = Some("Test"),
            firstname = Some("User"),
            username = Some("testuser"),
            token = None,
            user_id = Some("http://data.knora.org/users/b83acc5f05"),
            lang = "de"
        ),
        access = "OK",
        incoming = Vector(
            IncomingV1(
                value = Some("Gleicher Holzschnitt"),
                resinfo = ResourceInfoV1(
                    firstproperty = Some("Gleicher Holzschnitt"),
                    value_of = 0,
                    lastmod = "0000-00-00 00:00:00",
                    resclass_has_location = false,
                    resclass_name = "object",
                    locdata = None,
                    locations = None,
                    preview = None,
                    restype_iconsrc = Some(settings.baseSALSAHUrl + settings.projectIconsBasePath + "knora-base/link.gif"),
                    restype_description = Some("Verknüpfung mehrerer Resourcen (Systemobject)"),
                    restype_label = Some("Verknüpfungsobjekt"),
                    restype_name = Some("http://www.knora.org/ontology/knora-base#LinkObj"),
                    restype_id = "http://www.knora.org/ontology/knora-base#LinkObj",
                    permissions = Vector(
                        Tuple2(
                            _2 = "http://www.knora.org/ontology/knora-base#ProjectMember",
                            _1 = "http://www.knora.org/ontology/knora-base#hasModifyPermission"
                        ),
                        Tuple2(
                            _2 = "http://www.knora.org/ontology/knora-base#KnownUser",
                            _1 = "http://www.knora.org/ontology/knora-base#hasViewPermission"
                        ),
                        Tuple2(
                            _2 = "http://www.knora.org/ontology/knora-base#UnknownUser",
                            _1 = "http://www.knora.org/ontology/knora-base#hasViewPermission"
                        )
                    ),
                    person_id = "http://data.knora.org/users/91e19f1e01",
                    project_id = "http://data.knora.org/projects/77275339"
                ),
                ext_res_id = ExternalResourceIDV1(
                    pid = "http://www.knora.org/ontology/knora-base#hasLinkTo",
                    id = "http://data.knora.org/faa4d435a9f7"
                )
            ),
            IncomingV1(
                value = Some("Gleicher Holzschnitt wie in deutscher Ausgabe Seite b8v"),
                resinfo = ResourceInfoV1(
                    firstproperty = Some("Gleicher Holzschnitt wie in deutscher Ausgabe Seite b8v"),
                    value_of = 0,
                    lastmod = "0000-00-00 00:00:00",
                    resclass_has_location = false,
                    resclass_name = "object",
                    locdata = None,
                    locations = None,
                    preview = None,
                    restype_iconsrc = Some(settings.baseSALSAHUrl + settings.projectIconsBasePath + "knora-base/region.gif"),
                    restype_description = Some("This Resource represents a geometric region of a resource. The geometry is represented currently as JSON string."),
                    restype_label = Some("Region"),
                    restype_name = Some("http://www.knora.org/ontology/knora-base#Region"),
                    restype_id = "http://www.knora.org/ontology/knora-base#Region",
                    permissions = Vector(
                        Tuple2(
                            _2 = "http://www.knora.org/ontology/knora-base#ProjectMember",
                            _1 = "http://www.knora.org/ontology/knora-base#hasModifyPermission"
                        ),
                        Tuple2(
                            _2 = "http://www.knora.org/ontology/knora-base#KnownUser",
                            _1 = "http://www.knora.org/ontology/knora-base#hasViewPermission"
                        ),
                        Tuple2(
                            _2 = "http://www.knora.org/ontology/knora-base#UnknownUser",
                            _1 = "http://www.knora.org/ontology/knora-base#hasViewPermission"
                        )
                    ),
                    person_id = "http://data.knora.org/users/91e19f1e01",
                    project_id = "http://data.knora.org/projects/77275339"
                ),
                ext_res_id = ExternalResourceIDV1(
                    pid = "http://www.knora.org/ontology/knora-base#hasStandoffLinkTo",
                    id = "http://data.knora.org/c5cf5a2bc6be"
                )
            ),
            IncomingV1(
                value = Some("Derselbe Holzschnitt wird auch auf Seite b8v der deutschen Ausgabe des Narrenschiffs verwendet."),
                resinfo = ResourceInfoV1(
                    firstproperty = Some("Derselbe Holzschnitt wird auch auf Seite b8v der deutschen Ausgabe des Narrenschiffs verwendet."),
                    value_of = 0,
                    lastmod = "0000-00-00 00:00:00",
                    resclass_has_location = false,
                    resclass_name = "object",
                    locdata = None,
                    locations = None,
                    preview = None,
                    restype_iconsrc = Some(settings.baseSALSAHUrl + settings.projectIconsBasePath + "knora-base/region.gif"),
                    restype_description = Some("This Resource represents a geometric region of a resource. The geometry is represented currently as JSON string."),
                    restype_label = Some("Region"),
                    restype_name = Some("http://www.knora.org/ontology/knora-base#Region"),
                    restype_id = "http://www.knora.org/ontology/knora-base#Region",
                    permissions = Vector(
                        Tuple2(
                            _2 = "http://www.knora.org/ontology/knora-base#ProjectMember",
                            _1 = "http://www.knora.org/ontology/knora-base#hasModifyPermission"
                        ),
                        Tuple2(
                            _2 = "http://www.knora.org/ontology/knora-base#KnownUser",
                            _1 = "http://www.knora.org/ontology/knora-base#hasViewPermission"
                        ),
                        Tuple2(
                            _2 = "http://www.knora.org/ontology/knora-base#UnknownUser",
                            _1 = "http://www.knora.org/ontology/knora-base#hasViewPermission"
                        )
                    ),
                    person_id = "http://data.knora.org/users/1458b20f08",
                    project_id = "http://data.knora.org/projects/77275339"
                ),
                ext_res_id = ExternalResourceIDV1(
                    pid = "http://www.knora.org/ontology/knora-base#hasStandoffLinkTo",
                    id = "http://data.knora.org/c9824353ae06"
                )
            ),
            IncomingV1(
                value = Some("Der Holzschnitt wird auf Seite b8v der deutschen Ausgabe des Narrenschiffs und c7r der lateinischen Ausgabe des Narrenschiffs verwendet."),
                resinfo = ResourceInfoV1(
                    firstproperty = Some("Der Holzschnitt wird auf Seite b8v der deutschen Ausgabe des Narrenschiffs und c7r der lateinischen Ausgabe des Narrenschiffs verwendet."),
                    value_of = 0,
                    lastmod = "0000-00-00 00:00:00",
                    resclass_has_location = false,
                    resclass_name = "object",
                    locdata = None,
                    locations = None,
                    preview = None,
                    restype_iconsrc = Some(settings.baseSALSAHUrl + settings.projectIconsBasePath + "knora-base/link.gif"),
                    restype_description = Some("Verknüpfung mehrerer Resourcen (Systemobject)"),
                    restype_label = Some("Verknüpfungsobjekt"),
                    restype_name = Some("http://www.knora.org/ontology/knora-base#LinkObj"),
                    restype_id = "http://www.knora.org/ontology/knora-base#LinkObj",
                    permissions = Vector(
                        Tuple2(
                            _2 = "http://www.knora.org/ontology/knora-base#ProjectMember",
                            _1 = "http://www.knora.org/ontology/knora-base#hasModifyPermission"
                        ),
                        Tuple2(
                            _2 = "http://www.knora.org/ontology/knora-base#KnownUser",
                            _1 = "http://www.knora.org/ontology/knora-base#hasViewPermission"
                        ),
                        Tuple2(
                            _2 = "http://www.knora.org/ontology/knora-base#UnknownUser",
                            _1 = "http://www.knora.org/ontology/knora-base#hasViewPermission"
                        )
                    ),
                    person_id = "http://data.knora.org/users/1458b20f08",
                    project_id = "http://data.knora.org/projects/77275339"
                ),
                ext_res_id = ExternalResourceIDV1(
                    pid = "http://www.knora.org/ontology/knora-base#hasLinkTo",
                    id = "http://data.knora.org/8e88d28dae06"
                )
            )
        ),
        props = Some(PropsV1(properties = Vector(
            PropertyV1(
                locations = Nil,
                value_rights = Vector(Some(6)),
                value_firstprops = Vector(None),
                value_iconsrcs = Vector(None),
                value_restype = Vector(None),
                comments = Vector(""),
                value_ids = Vector("http://data.knora.org/047db418ae06/values/7331b94196a104"),
                values = Vector(TextValueV1(
                    resource_reference = Vector("http://data.knora.org/047db418ae06/values/2428fc96-1383-4457-9704-077b37256103"),
                    textattr = Map(
                        "p" -> Vector(StandoffPositionV1(
                            href = None,
                            resid = None,
                            end = 94,
                            start = 0
                        )),
                        "_link" -> Vector(StandoffPositionV1(
                            href = Some("http://localhost:3333/v1/resources/http%3A%2F%2Fdata.knora.org%2F047db418ae06%2Fvalues%2F2428fc96-1383-4457-9704-077b37256103"),
                            resid = Some("http://data.knora.org/047db418ae06/values/2428fc96-1383-4457-9704-077b37256103"),
                            end = 39,
                            start = 36
                        ))
                    ),
                    utf8str = "Derselbe Holzschnitt wird auf Seite c7r der lateinischen Ausgabe des Narrenschiffs verwendet.\r"
                )),
                occurrence = Some("1-n"),
                attributes = "",
                label = Some("Kommentar"),
                is_annotation = "0",
                guielement = None,
                guiorder = None,
                valuetype_id = Some("http://www.knora.org/ontology/knora-base#TextValue"),
                regular_property = 1,
                pid = "http://www.knora.org/ontology/knora-base#hasComment"
            ),
            PropertyV1(
                locations = Nil,
                value_rights = Vector(Some(6)),
                value_firstprops = Vector(None),
                value_iconsrcs = Vector(None),
                value_restype = Vector(None),
                comments = Vector(""),
                value_ids = Vector("http://data.knora.org/047db418ae06/values/cca179c00527"),
                values = Vector(ColorValueV1(color = "#ff3333")),
                occurrence = Some("1"),
                attributes = "ncolors=8",
                label = Some("Farbe"),
                is_annotation = "0",
                guielement = Some("colorpicker"),
                guiorder = None,
                valuetype_id = Some("http://www.knora.org/ontology/knora-base#ColorValue"),
                regular_property = 1,
                pid = "http://www.knora.org/ontology/knora-base#hasColor"
            ),
            PropertyV1(
                locations = Nil,
                value_rights = Vector(Some(6)),
                value_firstprops = Vector(None),
                value_iconsrcs = Vector(None),
                value_restype = Vector(None),
                comments = Vector(""),
                value_ids = Vector("http://data.knora.org/047db418ae06/values/097826870527"),
                values = Vector(GeomValueV1(geom = "{\"status\":\"active\",\"lineColor\":\"#ff3333\",\"lineWidth\":2,\"points\":[{\"x\":0.24285714285714285,\"y\":0.1712962962962963},{\"x\":0.8678571428571429,\"y\":0.16666666666666666},{\"x\":0.8892857142857142,\"y\":0.7222222222222222},{\"x\":0.25,\"y\":0.7361111111111112},{\"x\":0.2392857142857143,\"y\":0.16898148148148148}],\"type\":\"polygon\"}")),
                occurrence = Some("1-n"),
                attributes = "width=95%;rows=4;wrap=soft",
                label = Some("Geometrie"),
                is_annotation = "0",
                guielement = Some("geometry"),
                guiorder = None,
                valuetype_id = Some("http://www.knora.org/ontology/knora-base#GeomValue"),
                regular_property = 1,
                pid = "http://www.knora.org/ontology/knora-base#hasGeometry"
            ),
            PropertyV1(
                locations = Nil,
                value_rights = Vector(Some(6)),
                value_firstprops = Vector(Some("Derselbe Holzschnitt wird auch auf Seite b8v der deutschen Ausgabe des Narrenschiffs verwendet.")),
                value_iconsrcs = Vector(Some(settings.baseSALSAHUrl + settings.projectIconsBasePath + "knora-base/region.gif")),
                value_restype = Vector(Some("Region")),
                comments = Vector(""),
                value_ids = Vector("http://data.knora.org/047db418ae06/values/2428fc96-1383-4457-9704-077b37256103"),
                values = Vector(LinkV1(
                    valueResourceClassIcon = Some(settings.baseSALSAHUrl + settings.projectIconsBasePath + "knora-base/region.gif"),
                    valueResourceClassLabel = Some("Region"),
                    valueResourceClass = Some("http://www.knora.org/ontology/knora-base#Region"),
                    valueLabel = Some("Derselbe Holzschnitt wird auch auf Seite b8v der deutschen Ausgabe des Narrenschiffs verwendet."),
                    targetResourceIri = "http://data.knora.org/c9824353ae06"
                )),
                occurrence = None,
                attributes = "",
                label = None,
                is_annotation = "0",
                guielement = None,
                guiorder = None,
                valuetype_id = Some("http://www.knora.org/ontology/knora-base#Resource"),
                regular_property = 1,
                pid = "http://www.knora.org/ontology/knora-base#hasStandoffLinkTo"
            ),
            PropertyV1(
                locations = Nil,
                value_rights = Vector(Some(6)),
                value_firstprops = Vector(Some("b8v")),
                value_iconsrcs = Vector(Some(settings.baseSALSAHUrl + settings.projectIconsBasePath + "incunabula/page.gif")),
                value_restype = Vector(Some("Seite")),
                comments = Vector(""),
                value_ids = Vector("http://data.knora.org/047db418ae06/values/2335c869-b649-4dd8-b4b5-e82c88449d62"),
                values = Vector(LinkV1(
                    valueResourceClassIcon = Some(settings.baseSALSAHUrl + settings.projectIconsBasePath + "incunabula/page.gif"),
                    valueResourceClassLabel = Some("Seite"),
                    valueResourceClass = Some("http://www.knora.org/ontology/incunabula#page"),
                    valueLabel = Some("b8v"),
                    targetResourceIri = "http://data.knora.org/883be8542e03"
                )),
                occurrence = Some("1"),
                attributes = "",
                label = None,
                is_annotation = "0",
                guielement = None,
                guiorder = None,
                valuetype_id = Some("http://www.knora.org/ontology/knora-base#Representation"),
                regular_property = 1,
                pid = "http://www.knora.org/ontology/knora-base#isRegionOf"
            )
        ))),
        resdata = Some(ResourceDataV1(
            rights = Some(6),
            iconsrc = Some(settings.baseSALSAHUrl + settings.projectIconsBasePath + "knora-base/region.gif"),
            restype_label = Some("Region"),
            restype_name = "http://www.knora.org/ontology/knora-base#Region",
            res_id = "http://data.knora.org/047db418ae06"
        )),
        resinfo = Some(ResourceInfoV1(
            firstproperty = Some("Derselbe Holzschnitt wird auf Seite c7r der lateinischen Ausgabe des Narrenschiffs verwendet."),
            value_of = 0,
            lastmod = "0000-00-00 00:00:00",
            resclass_has_location = false,
            resclass_name = "object",
            locdata = None,
            locations = None,
            preview = None,
            restype_iconsrc = Some(settings.baseSALSAHUrl + settings.projectIconsBasePath + "knora-base/region.gif"),
            restype_description = Some("This Resource represents a geometric region of a resource. The geometry is represented currently as JSON string."),
            restype_label = Some("Region"),
            restype_name = Some("http://www.knora.org/ontology/knora-base#Region"),
            restype_id = "http://www.knora.org/ontology/knora-base#Region",
            permissions = Vector(
                Tuple2(
                    _2 = "http://www.knora.org/ontology/knora-base#ProjectMember",
                    _1 = "http://www.knora.org/ontology/knora-base#hasModifyPermission"
                ),
                Tuple2(
                    _2 = "http://www.knora.org/ontology/knora-base#KnownUser",
                    _1 = "http://www.knora.org/ontology/knora-base#hasViewPermission"
                ),
                Tuple2(
                    _2 = "http://www.knora.org/ontology/knora-base#UnknownUser",
                    _1 = "http://www.knora.org/ontology/knora-base#hasViewPermission"
                )
            ),
            person_id = "http://data.knora.org/users/1458b20f08",
            project_id = "http://data.knora.org/projects/77275339"
        ))
    )
=======
>>>>>>> 7153fbaa
}<|MERGE_RESOLUTION|>--- conflicted
+++ resolved
@@ -37,7 +37,7 @@
     // The expected response to a "full" resource request for a book.
     val expectedBookResourceFullResponse = ResourceFullResponseV1(
         userdata = UserDataV1(
-            hashedpassword = None,
+            password = None,
             email = Some("test@test.ch"),
             lastname = Some("Test"),
             firstname = Some("User"),
@@ -459,27 +459,6 @@
             restype_label = Some("Buch"),
             restype_name = Some("http://www.knora.org/ontology/incunabula#book"),
             restype_id = "http://www.knora.org/ontology/incunabula#book",
-<<<<<<< HEAD
-            permissions = Vector(
-                Tuple2(
-                    _2 = "http://www.knora.org/ontology/knora-base#Creator",
-                    _1 = "http://www.knora.org/ontology/knora-base#hasModifyPermission"
-                ),
-                Tuple2(
-                    _2 = "http://www.knora.org/ontology/knora-base#ProjectMember",
-                    _1 = "http://www.knora.org/ontology/knora-base#hasModifyPermission"
-                ),
-                Tuple2(
-                    _2 = "http://www.knora.org/ontology/knora-base#KnownUser",
-                    _1 = "http://www.knora.org/ontology/knora-base#hasViewPermission"
-                ),
-                Tuple2(
-                    _2 = "http://www.knora.org/ontology/knora-base#UnknownUser",
-                    _1 = "http://www.knora.org/ontology/knora-base#hasRestrictedViewPermission"
-                )
-            ),
-=======
->>>>>>> 7153fbaa
             person_id = "http://data.knora.org/users/91e19f1e01",
             project_id = "http://data.knora.org/projects/77275339"
         ))
@@ -488,14 +467,10 @@
     // The expected response to a "full" resource request for a page.
     val expectedPageResourceFullResponse = ResourceFullResponseV1(
         userdata = UserDataV1(
-<<<<<<< HEAD
-            hashedpassword = None,
-=======
             projects_info = Nil,
             projects = None,
             active_project = None,
             password = None,
->>>>>>> 7153fbaa
             email = Some("test@test.ch"),
             lastname = Some("Test"),
             firstname = Some("User"),
@@ -939,364 +914,8 @@
             restype_label = Some("Seite"),
             restype_name = Some("http://www.knora.org/ontology/incunabula#page"),
             restype_id = "http://www.knora.org/ontology/incunabula#page",
-<<<<<<< HEAD
-            permissions = Vector(
-                Tuple2(
-                    _2 = "http://www.knora.org/ontology/knora-base#KnownUser",
-                    _1 = "http://www.knora.org/ontology/knora-base#hasViewPermission"
-                ),
-                Tuple2(
-                    _2 = "http://www.knora.org/ontology/knora-base#UnknownUser",
-                    _1 = "http://www.knora.org/ontology/knora-base#hasRestrictedViewPermission"
-                ),
-                Tuple2(
-                    _2 = "http://www.knora.org/ontology/knora-base#ProjectMember",
-                    _1 = "http://www.knora.org/ontology/knora-base#hasModifyPermission"
-                ),
-                Tuple2(
-                    _2 = "http://www.knora.org/ontology/knora-base#Creator",
-                    _1 = "http://www.knora.org/ontology/knora-base#hasModifyPermission"
-                )
-            ),
-=======
->>>>>>> 7153fbaa
             person_id = "http://data.knora.org/users/91e19f1e01",
             project_id = "http://data.knora.org/projects/77275339"
         ))
     )
-<<<<<<< HEAD
-
-    val expectedRegionFullResource = ResourceFullResponseV1(
-        userdata = UserDataV1(
-            hashedpassword = None,
-            email = Some("test@test.ch"),
-            lastname = Some("Test"),
-            firstname = Some("User"),
-            username = Some("testuser"),
-            token = None,
-            user_id = Some("http://data.knora.org/users/b83acc5f05"),
-            lang = "de"
-        ),
-        access = "OK",
-        incoming = Vector(
-            IncomingV1(
-                value = Some("Gleicher Holzschnitt"),
-                resinfo = ResourceInfoV1(
-                    firstproperty = Some("Gleicher Holzschnitt"),
-                    value_of = 0,
-                    lastmod = "0000-00-00 00:00:00",
-                    resclass_has_location = false,
-                    resclass_name = "object",
-                    locdata = None,
-                    locations = None,
-                    preview = None,
-                    restype_iconsrc = Some(settings.baseSALSAHUrl + settings.projectIconsBasePath + "knora-base/link.gif"),
-                    restype_description = Some("Verknüpfung mehrerer Resourcen (Systemobject)"),
-                    restype_label = Some("Verknüpfungsobjekt"),
-                    restype_name = Some("http://www.knora.org/ontology/knora-base#LinkObj"),
-                    restype_id = "http://www.knora.org/ontology/knora-base#LinkObj",
-                    permissions = Vector(
-                        Tuple2(
-                            _2 = "http://www.knora.org/ontology/knora-base#ProjectMember",
-                            _1 = "http://www.knora.org/ontology/knora-base#hasModifyPermission"
-                        ),
-                        Tuple2(
-                            _2 = "http://www.knora.org/ontology/knora-base#KnownUser",
-                            _1 = "http://www.knora.org/ontology/knora-base#hasViewPermission"
-                        ),
-                        Tuple2(
-                            _2 = "http://www.knora.org/ontology/knora-base#UnknownUser",
-                            _1 = "http://www.knora.org/ontology/knora-base#hasViewPermission"
-                        )
-                    ),
-                    person_id = "http://data.knora.org/users/91e19f1e01",
-                    project_id = "http://data.knora.org/projects/77275339"
-                ),
-                ext_res_id = ExternalResourceIDV1(
-                    pid = "http://www.knora.org/ontology/knora-base#hasLinkTo",
-                    id = "http://data.knora.org/faa4d435a9f7"
-                )
-            ),
-            IncomingV1(
-                value = Some("Gleicher Holzschnitt wie in deutscher Ausgabe Seite b8v"),
-                resinfo = ResourceInfoV1(
-                    firstproperty = Some("Gleicher Holzschnitt wie in deutscher Ausgabe Seite b8v"),
-                    value_of = 0,
-                    lastmod = "0000-00-00 00:00:00",
-                    resclass_has_location = false,
-                    resclass_name = "object",
-                    locdata = None,
-                    locations = None,
-                    preview = None,
-                    restype_iconsrc = Some(settings.baseSALSAHUrl + settings.projectIconsBasePath + "knora-base/region.gif"),
-                    restype_description = Some("This Resource represents a geometric region of a resource. The geometry is represented currently as JSON string."),
-                    restype_label = Some("Region"),
-                    restype_name = Some("http://www.knora.org/ontology/knora-base#Region"),
-                    restype_id = "http://www.knora.org/ontology/knora-base#Region",
-                    permissions = Vector(
-                        Tuple2(
-                            _2 = "http://www.knora.org/ontology/knora-base#ProjectMember",
-                            _1 = "http://www.knora.org/ontology/knora-base#hasModifyPermission"
-                        ),
-                        Tuple2(
-                            _2 = "http://www.knora.org/ontology/knora-base#KnownUser",
-                            _1 = "http://www.knora.org/ontology/knora-base#hasViewPermission"
-                        ),
-                        Tuple2(
-                            _2 = "http://www.knora.org/ontology/knora-base#UnknownUser",
-                            _1 = "http://www.knora.org/ontology/knora-base#hasViewPermission"
-                        )
-                    ),
-                    person_id = "http://data.knora.org/users/91e19f1e01",
-                    project_id = "http://data.knora.org/projects/77275339"
-                ),
-                ext_res_id = ExternalResourceIDV1(
-                    pid = "http://www.knora.org/ontology/knora-base#hasStandoffLinkTo",
-                    id = "http://data.knora.org/c5cf5a2bc6be"
-                )
-            ),
-            IncomingV1(
-                value = Some("Derselbe Holzschnitt wird auch auf Seite b8v der deutschen Ausgabe des Narrenschiffs verwendet."),
-                resinfo = ResourceInfoV1(
-                    firstproperty = Some("Derselbe Holzschnitt wird auch auf Seite b8v der deutschen Ausgabe des Narrenschiffs verwendet."),
-                    value_of = 0,
-                    lastmod = "0000-00-00 00:00:00",
-                    resclass_has_location = false,
-                    resclass_name = "object",
-                    locdata = None,
-                    locations = None,
-                    preview = None,
-                    restype_iconsrc = Some(settings.baseSALSAHUrl + settings.projectIconsBasePath + "knora-base/region.gif"),
-                    restype_description = Some("This Resource represents a geometric region of a resource. The geometry is represented currently as JSON string."),
-                    restype_label = Some("Region"),
-                    restype_name = Some("http://www.knora.org/ontology/knora-base#Region"),
-                    restype_id = "http://www.knora.org/ontology/knora-base#Region",
-                    permissions = Vector(
-                        Tuple2(
-                            _2 = "http://www.knora.org/ontology/knora-base#ProjectMember",
-                            _1 = "http://www.knora.org/ontology/knora-base#hasModifyPermission"
-                        ),
-                        Tuple2(
-                            _2 = "http://www.knora.org/ontology/knora-base#KnownUser",
-                            _1 = "http://www.knora.org/ontology/knora-base#hasViewPermission"
-                        ),
-                        Tuple2(
-                            _2 = "http://www.knora.org/ontology/knora-base#UnknownUser",
-                            _1 = "http://www.knora.org/ontology/knora-base#hasViewPermission"
-                        )
-                    ),
-                    person_id = "http://data.knora.org/users/1458b20f08",
-                    project_id = "http://data.knora.org/projects/77275339"
-                ),
-                ext_res_id = ExternalResourceIDV1(
-                    pid = "http://www.knora.org/ontology/knora-base#hasStandoffLinkTo",
-                    id = "http://data.knora.org/c9824353ae06"
-                )
-            ),
-            IncomingV1(
-                value = Some("Der Holzschnitt wird auf Seite b8v der deutschen Ausgabe des Narrenschiffs und c7r der lateinischen Ausgabe des Narrenschiffs verwendet."),
-                resinfo = ResourceInfoV1(
-                    firstproperty = Some("Der Holzschnitt wird auf Seite b8v der deutschen Ausgabe des Narrenschiffs und c7r der lateinischen Ausgabe des Narrenschiffs verwendet."),
-                    value_of = 0,
-                    lastmod = "0000-00-00 00:00:00",
-                    resclass_has_location = false,
-                    resclass_name = "object",
-                    locdata = None,
-                    locations = None,
-                    preview = None,
-                    restype_iconsrc = Some(settings.baseSALSAHUrl + settings.projectIconsBasePath + "knora-base/link.gif"),
-                    restype_description = Some("Verknüpfung mehrerer Resourcen (Systemobject)"),
-                    restype_label = Some("Verknüpfungsobjekt"),
-                    restype_name = Some("http://www.knora.org/ontology/knora-base#LinkObj"),
-                    restype_id = "http://www.knora.org/ontology/knora-base#LinkObj",
-                    permissions = Vector(
-                        Tuple2(
-                            _2 = "http://www.knora.org/ontology/knora-base#ProjectMember",
-                            _1 = "http://www.knora.org/ontology/knora-base#hasModifyPermission"
-                        ),
-                        Tuple2(
-                            _2 = "http://www.knora.org/ontology/knora-base#KnownUser",
-                            _1 = "http://www.knora.org/ontology/knora-base#hasViewPermission"
-                        ),
-                        Tuple2(
-                            _2 = "http://www.knora.org/ontology/knora-base#UnknownUser",
-                            _1 = "http://www.knora.org/ontology/knora-base#hasViewPermission"
-                        )
-                    ),
-                    person_id = "http://data.knora.org/users/1458b20f08",
-                    project_id = "http://data.knora.org/projects/77275339"
-                ),
-                ext_res_id = ExternalResourceIDV1(
-                    pid = "http://www.knora.org/ontology/knora-base#hasLinkTo",
-                    id = "http://data.knora.org/8e88d28dae06"
-                )
-            )
-        ),
-        props = Some(PropsV1(properties = Vector(
-            PropertyV1(
-                locations = Nil,
-                value_rights = Vector(Some(6)),
-                value_firstprops = Vector(None),
-                value_iconsrcs = Vector(None),
-                value_restype = Vector(None),
-                comments = Vector(""),
-                value_ids = Vector("http://data.knora.org/047db418ae06/values/7331b94196a104"),
-                values = Vector(TextValueV1(
-                    resource_reference = Vector("http://data.knora.org/047db418ae06/values/2428fc96-1383-4457-9704-077b37256103"),
-                    textattr = Map(
-                        "p" -> Vector(StandoffPositionV1(
-                            href = None,
-                            resid = None,
-                            end = 94,
-                            start = 0
-                        )),
-                        "_link" -> Vector(StandoffPositionV1(
-                            href = Some("http://localhost:3333/v1/resources/http%3A%2F%2Fdata.knora.org%2F047db418ae06%2Fvalues%2F2428fc96-1383-4457-9704-077b37256103"),
-                            resid = Some("http://data.knora.org/047db418ae06/values/2428fc96-1383-4457-9704-077b37256103"),
-                            end = 39,
-                            start = 36
-                        ))
-                    ),
-                    utf8str = "Derselbe Holzschnitt wird auf Seite c7r der lateinischen Ausgabe des Narrenschiffs verwendet.\r"
-                )),
-                occurrence = Some("1-n"),
-                attributes = "",
-                label = Some("Kommentar"),
-                is_annotation = "0",
-                guielement = None,
-                guiorder = None,
-                valuetype_id = Some("http://www.knora.org/ontology/knora-base#TextValue"),
-                regular_property = 1,
-                pid = "http://www.knora.org/ontology/knora-base#hasComment"
-            ),
-            PropertyV1(
-                locations = Nil,
-                value_rights = Vector(Some(6)),
-                value_firstprops = Vector(None),
-                value_iconsrcs = Vector(None),
-                value_restype = Vector(None),
-                comments = Vector(""),
-                value_ids = Vector("http://data.knora.org/047db418ae06/values/cca179c00527"),
-                values = Vector(ColorValueV1(color = "#ff3333")),
-                occurrence = Some("1"),
-                attributes = "ncolors=8",
-                label = Some("Farbe"),
-                is_annotation = "0",
-                guielement = Some("colorpicker"),
-                guiorder = None,
-                valuetype_id = Some("http://www.knora.org/ontology/knora-base#ColorValue"),
-                regular_property = 1,
-                pid = "http://www.knora.org/ontology/knora-base#hasColor"
-            ),
-            PropertyV1(
-                locations = Nil,
-                value_rights = Vector(Some(6)),
-                value_firstprops = Vector(None),
-                value_iconsrcs = Vector(None),
-                value_restype = Vector(None),
-                comments = Vector(""),
-                value_ids = Vector("http://data.knora.org/047db418ae06/values/097826870527"),
-                values = Vector(GeomValueV1(geom = "{\"status\":\"active\",\"lineColor\":\"#ff3333\",\"lineWidth\":2,\"points\":[{\"x\":0.24285714285714285,\"y\":0.1712962962962963},{\"x\":0.8678571428571429,\"y\":0.16666666666666666},{\"x\":0.8892857142857142,\"y\":0.7222222222222222},{\"x\":0.25,\"y\":0.7361111111111112},{\"x\":0.2392857142857143,\"y\":0.16898148148148148}],\"type\":\"polygon\"}")),
-                occurrence = Some("1-n"),
-                attributes = "width=95%;rows=4;wrap=soft",
-                label = Some("Geometrie"),
-                is_annotation = "0",
-                guielement = Some("geometry"),
-                guiorder = None,
-                valuetype_id = Some("http://www.knora.org/ontology/knora-base#GeomValue"),
-                regular_property = 1,
-                pid = "http://www.knora.org/ontology/knora-base#hasGeometry"
-            ),
-            PropertyV1(
-                locations = Nil,
-                value_rights = Vector(Some(6)),
-                value_firstprops = Vector(Some("Derselbe Holzschnitt wird auch auf Seite b8v der deutschen Ausgabe des Narrenschiffs verwendet.")),
-                value_iconsrcs = Vector(Some(settings.baseSALSAHUrl + settings.projectIconsBasePath + "knora-base/region.gif")),
-                value_restype = Vector(Some("Region")),
-                comments = Vector(""),
-                value_ids = Vector("http://data.knora.org/047db418ae06/values/2428fc96-1383-4457-9704-077b37256103"),
-                values = Vector(LinkV1(
-                    valueResourceClassIcon = Some(settings.baseSALSAHUrl + settings.projectIconsBasePath + "knora-base/region.gif"),
-                    valueResourceClassLabel = Some("Region"),
-                    valueResourceClass = Some("http://www.knora.org/ontology/knora-base#Region"),
-                    valueLabel = Some("Derselbe Holzschnitt wird auch auf Seite b8v der deutschen Ausgabe des Narrenschiffs verwendet."),
-                    targetResourceIri = "http://data.knora.org/c9824353ae06"
-                )),
-                occurrence = None,
-                attributes = "",
-                label = None,
-                is_annotation = "0",
-                guielement = None,
-                guiorder = None,
-                valuetype_id = Some("http://www.knora.org/ontology/knora-base#Resource"),
-                regular_property = 1,
-                pid = "http://www.knora.org/ontology/knora-base#hasStandoffLinkTo"
-            ),
-            PropertyV1(
-                locations = Nil,
-                value_rights = Vector(Some(6)),
-                value_firstprops = Vector(Some("b8v")),
-                value_iconsrcs = Vector(Some(settings.baseSALSAHUrl + settings.projectIconsBasePath + "incunabula/page.gif")),
-                value_restype = Vector(Some("Seite")),
-                comments = Vector(""),
-                value_ids = Vector("http://data.knora.org/047db418ae06/values/2335c869-b649-4dd8-b4b5-e82c88449d62"),
-                values = Vector(LinkV1(
-                    valueResourceClassIcon = Some(settings.baseSALSAHUrl + settings.projectIconsBasePath + "incunabula/page.gif"),
-                    valueResourceClassLabel = Some("Seite"),
-                    valueResourceClass = Some("http://www.knora.org/ontology/incunabula#page"),
-                    valueLabel = Some("b8v"),
-                    targetResourceIri = "http://data.knora.org/883be8542e03"
-                )),
-                occurrence = Some("1"),
-                attributes = "",
-                label = None,
-                is_annotation = "0",
-                guielement = None,
-                guiorder = None,
-                valuetype_id = Some("http://www.knora.org/ontology/knora-base#Representation"),
-                regular_property = 1,
-                pid = "http://www.knora.org/ontology/knora-base#isRegionOf"
-            )
-        ))),
-        resdata = Some(ResourceDataV1(
-            rights = Some(6),
-            iconsrc = Some(settings.baseSALSAHUrl + settings.projectIconsBasePath + "knora-base/region.gif"),
-            restype_label = Some("Region"),
-            restype_name = "http://www.knora.org/ontology/knora-base#Region",
-            res_id = "http://data.knora.org/047db418ae06"
-        )),
-        resinfo = Some(ResourceInfoV1(
-            firstproperty = Some("Derselbe Holzschnitt wird auf Seite c7r der lateinischen Ausgabe des Narrenschiffs verwendet."),
-            value_of = 0,
-            lastmod = "0000-00-00 00:00:00",
-            resclass_has_location = false,
-            resclass_name = "object",
-            locdata = None,
-            locations = None,
-            preview = None,
-            restype_iconsrc = Some(settings.baseSALSAHUrl + settings.projectIconsBasePath + "knora-base/region.gif"),
-            restype_description = Some("This Resource represents a geometric region of a resource. The geometry is represented currently as JSON string."),
-            restype_label = Some("Region"),
-            restype_name = Some("http://www.knora.org/ontology/knora-base#Region"),
-            restype_id = "http://www.knora.org/ontology/knora-base#Region",
-            permissions = Vector(
-                Tuple2(
-                    _2 = "http://www.knora.org/ontology/knora-base#ProjectMember",
-                    _1 = "http://www.knora.org/ontology/knora-base#hasModifyPermission"
-                ),
-                Tuple2(
-                    _2 = "http://www.knora.org/ontology/knora-base#KnownUser",
-                    _1 = "http://www.knora.org/ontology/knora-base#hasViewPermission"
-                ),
-                Tuple2(
-                    _2 = "http://www.knora.org/ontology/knora-base#UnknownUser",
-                    _1 = "http://www.knora.org/ontology/knora-base#hasViewPermission"
-                )
-            ),
-            person_id = "http://data.knora.org/users/1458b20f08",
-            project_id = "http://data.knora.org/projects/77275339"
-        ))
-    )
-=======
->>>>>>> 7153fbaa
 }